[![CircleCI](https://circleci.com/gh/Kuifje02/vrpy.svg?style=svg)](https://circleci.com/gh/Kuifje02/vrpy)
[![codecov](https://codecov.io/gh/Kuifje02/vrpy/branch/master/graph/badge.svg)](https://codecov.io/gh/Kuifje02/vrpy)
[![Codacy Badge](https://api.codacy.com/project/badge/Grade/6f27b9ccd1c2446aa1dba15e701aa9b0)](https://app.codacy.com/manual/Kuifje02/vrpy?utm_source=github.com&utm_medium=referral&utm_content=Kuifje02/vrpy&utm_campaign=Badge_Grade_Dashboard)
[![Python 3.8](https://img.shields.io/badge/python-3.6|3.7|3.8-blue.svg)](https://www.python.org/downloads/release/python-360/)
[![Documentation Status](https://readthedocs.org/projects/vrpy/badge/?version=latest)](https://vrpy.readthedocs.io/en/latest/?badge=master)
[![status](https://joss.theoj.org/papers/77c3aa9b9cb3ff3d5c32d253922ad390/status.svg)](https://joss.theoj.org/papers/77c3aa9b9cb3ff3d5c32d253922ad390)

# VRPy

VRPy is a python framework for solving Vehicle Routing Problems (VRP) including:

-   the Capacitated VRP (CVRP),
-   the CVRP with resource constraints,
-   the CVRP with time windows (CVRPTW),
-   the CVRP with simultaneous distribution and collection (CVRPSDC),
-   the CVRP with heterogeneous fleet (HFCVRP).

Check out the [docs](https://vrpy.readthedocs.io/en/latest/) to find more variants and options.

## Simple example

```python
from networkx import DiGraph
from vrpy import VehicleRoutingProblem

# Define the network
G = DiGraph()
G.add_edge("Source",1,cost=1,time=2)
G.add_edge("Source",2,cost=2,time=1)
G.add_edge(1,"Sink",cost=0,time=2)
G.add_edge(2,"Sink",cost=2,time=3)
G.add_edge(1,2,cost=1,time=1)
G.add_edge(2,1,cost=1,time=1)

# Define the customers demands
G.nodes[1]["demand"] = 5
G.nodes[2]["demand"] = 4

# Define the Vehicle Routing Problem
prob = VehicleRoutingProblem(G, load_capacity=10, duration=5)

# Solve and display solution value
prob.solve()
print(prob.best_value)
3
print(prob.best_routes)
{1: ["Source",2,1,"Sink"]}
```

## Install

```sh
pip install vrpy
```

## Requirements

[cspy](https://pypi.org/project/cspy/)

[NetworkX](https://pypi.org/project/networkx/)

[numpy](https://pypi.org/project/numpy/)

[PuLP](https://pypi.org/project/PuLP/)

## Documentation

Documentation is found [here](https://vrpy.readthedocs.io/en/latest/).

## Running the tests

### Unit Tests

```sh
python3 -m pytest tests/
```

### Benchmarks

To test on some benchmarks instances (Solomon and Augerat) do

```sh
python3 -m pytest benchmarks/
```

Note that running the benchmarks requires [pandas](https://pypi.org/project/pandas/).

<<<<<<< HEAD
=======
To more information and to run more instances, see [run](benchmarks/run.md).

>>>>>>> 33fa3462
## Bugs

Please report any bugs that you find [here](https://github.com/Kuifje02/vrpy/issues). Or, even better, fork the repository on [GitHub](https://github.com/Kuifje02/vrpy) and create a pull request. Please read the guidelines (CONTRIBUTING.md) before contributing. Any contributions are welcome.<|MERGE_RESOLUTION|>--- conflicted
+++ resolved
@@ -85,11 +85,8 @@
 
 Note that running the benchmarks requires [pandas](https://pypi.org/project/pandas/).
 
-<<<<<<< HEAD
-=======
-To more information and to run more instances, see [run](benchmarks/run.md).
+For more information and to run more instances, see [run](benchmarks/run.md).
 
->>>>>>> 33fa3462
 ## Bugs
 
 Please report any bugs that you find [here](https://github.com/Kuifje02/vrpy/issues). Or, even better, fork the repository on [GitHub](https://github.com/Kuifje02/vrpy) and create a pull request. Please read the guidelines (CONTRIBUTING.md) before contributing. Any contributions are welcome.