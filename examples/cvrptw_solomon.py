import sys
import time
import numpy as np
from math import sqrt
import matplotlib.pyplot
from pandas import read_csv
from networkx import DiGraph, draw_networkx_edges, draw_networkx_nodes

sys.path.append("../vrpy/")
sys.path.append("../")
from vrpy.main import VehicleRoutingProblem

import logging

logger = logging.getLogger(__name__)


class SolomonNode:
    """Stores attributes of a node of Solomon's instances."""

    def __init__(self, values):
        # Node ID
        self.name = np.uint32(values[1]).item()
        if self.name == 0:
            self.name = "Source"
        # x coordinate
        self.x = np.float64(values[2]).item()
        # y coordinate
        self.y = np.float64(values[3]).item()
        self.demand = np.uint32(values[4]).item()
        self.inf_time_window = np.uint32(values[5]).item()
        self.sup_time_window = np.uint32(values[6]).item()
        self.service_time = np.uint32(values[7]).item()


class DataSet:
    """Reads a Solomon instance and stores the network as DiGraph.

    Args:
        path (str) : Path to data folder.
        instance_name (str) : Name of Solomon instance to read.
        n_vertices (int, optional):
            Only first n_vertices are read.
            Defaults to None.
    """

    def __init__(self, path, instance_name, n_vertices=None):

        # Read vehicle capacity
        with open(path + instance_name) as fp:
            for i, line in enumerate(fp):
                if i == 4:
                    self.max_load = int(line.split()[1])
        fp.close()

        # Create network and store name + capacity
        self.G = DiGraph(
            name=instance_name[:-4] + "." + str(n_vertices),
            vehicle_capacity=self.max_load,
        )

        # Read nodes from txt file
        df_solomon = read_csv(
            path + instance_name,
            sep="\s+",
            skip_blank_lines=True,
            skiprows=7,
            nrows=n_vertices,
        )
        # Scan each line of the file and add nodes to the network
        for line in df_solomon.itertuples():
            node = SolomonNode(line)
            self.G.add_node(
                node.name,
                x=node.x,
                y=node.y,
                demand=node.demand,
                lower=node.inf_time_window,
                upper=node.sup_time_window,
                service_time=node.service_time,
            )
            # Add Sink as copy of Source
            if node.name == "Source":
                self.G.add_node(
                    "Sink",
                    x=node.x,
                    y=node.y,
                    demand=node.demand,
                    lower=node.inf_time_window,
                    upper=node.sup_time_window,
                    service_time=node.service_time,
                )

        # Add the edges, the graph is complete
        for u in self.G.nodes():
            if u != "Sink":
                for v in self.G.nodes():
                    if v != "Source":
                        if u != v and (u, v) != ("Source", "Sink"):
                            self.G.add_edge(
                                u, v, cost=self.distance(u, v), time=self.distance(u, v)
                            )

    def distance(self, u, v):
        """2D Euclidian distance between two nodes.

        Args:
            u (Node) : tail node.
            v (Node) : head node.

        Returns:
            float : Euclidian distance between u and v
        """
        delta_x = self.G.nodes[u]["x"] - self.G.nodes[v]["x"]
        delta_y = self.G.nodes[u]["y"] - self.G.nodes[v]["y"]
        return sqrt(delta_x ** 2 + delta_y ** 2)

    def solve(self, num_stops=None, cspy=False, exact=False):
        """Instantiates instance as VRP and solves."""
        if cspy:
            self.G.graph["subproblem"] = "cspy"
        else:
            self.G.graph["subproblem"] = "lp"
        print(self.G.graph["name"], self.G.graph["subproblem"])
        print("===========")
        prob = VehicleRoutingProblem(
            self.G, num_stops=num_stops, load_capacity=self.max_load, time_windows=True
        )
        prob.solve(cspy=cspy, exact=exact)
        self.best_value, self.best_routes = prob.best_value, prob.best_routes

    def plot_solution(self):
        """Plots the solution after optimization."""
        # Store coordinates
        pos = {}
        for v in self.G.nodes():
            pos[v] = np.array([self.G.nodes[v]["x"], self.G.nodes[v]["y"]])

        # Draw customers
        draw_networkx_nodes(
            self.G, pos, node_size=10,
        )
        # Draw Source and Sink
        draw_networkx_nodes(
            self.G, pos, nodelist=["Source", "Sink"], node_size=50, node_color="r"
        )
        # Draw best routes
        options = {
            "node_color": "blue",
            "node_size": 10,
            "line_color": "grey",
            "linewidths": 0,
            "width": 0.1,
        }
        for r in self.best_routes:
            draw_networkx_edges(r, pos, **options)

        # matplotlib.pyplot.show() # Display best routes
        # Save best routes as image
        matplotlib.pyplot.savefig("%s.pdf" % self.G.graph["name"])


if __name__ == "__main__":
<<<<<<< HEAD
=======
    # all keys must be different
>>>>>>> e444a605
    keys = [
        "instance",
        "nodes",
        "lp",
        "time lp (s)",
        "cspy exact ",
        "time cspy exact (s)",
        "cspy heuristic",
        "time cspy heuristic (s)",
    ]
    instance = []
    nodes = []
    # LP
    res_lp = []
    time_lp = []
    # cspy exact
    res_cspy = []
    time_cspy = []
    # cspy heuristic
    res_cspy_heuristic = []
    time_cspy_heuristic = []

<<<<<<< HEAD
    for n in range(2, 30):
        solomon_data = DataSet(path="./data/",
                               instance_name="c101.txt",
                               n_vertices=n)
=======
    for n in range(3, 14):
        solomon_data = DataSet(path="./data/", instance_name="c101.txt", n_vertices=n)
>>>>>>> e444a605
        instance.append(solomon_data.G.graph["name"])
        nodes.append(n)
        # LP
        start = time.time()
        solomon_data.solve(cspy=False)
        time_lp.append(float(time.time() - start))
        res_lp.append(solomon_data.best_value)

        # cspy exact
        start_cspy = time.time()
        solomon_data.solve(cspy=True, exact=True)
        time_cspy.append(float(time.time() - start_cspy))
        res_cspy.append(solomon_data.best_value)

        # cspy heuristic
        start_cspy = time.time()
        solomon_data.solve(cspy=True, exact=False)
        time_cspy_heuristic.append(float(time.time() - start_cspy))
        res_cspy_heuristic.append(solomon_data.best_value)

<<<<<<< HEAD
        solomon_data.plot_solution()
=======
        # solomon_data.plot_solution()
>>>>>>> e444a605

    from pandas import DataFrame

    values = [
        instance,
        nodes,
        res_lp,
        time_lp,
        res_cspy,
        time_cspy,
        res_cspy_heuristic,
        time_cspy_heuristic,
    ]
    compar = dict(zip(keys, values))
    df = DataFrame(compar, columns=keys)
    df.to_excel("compar.xls", index=False)<|MERGE_RESOLUTION|>--- conflicted
+++ resolved
@@ -161,10 +161,6 @@
 
 
 if __name__ == "__main__":
-<<<<<<< HEAD
-=======
-    # all keys must be different
->>>>>>> e444a605
     keys = [
         "instance",
         "nodes",
@@ -187,15 +183,10 @@
     res_cspy_heuristic = []
     time_cspy_heuristic = []
 
-<<<<<<< HEAD
     for n in range(2, 30):
         solomon_data = DataSet(path="./data/",
                                instance_name="c101.txt",
                                n_vertices=n)
-=======
-    for n in range(3, 14):
-        solomon_data = DataSet(path="./data/", instance_name="c101.txt", n_vertices=n)
->>>>>>> e444a605
         instance.append(solomon_data.G.graph["name"])
         nodes.append(n)
         # LP
@@ -216,11 +207,7 @@
         time_cspy_heuristic.append(float(time.time() - start_cspy))
         res_cspy_heuristic.append(solomon_data.best_value)
 
-<<<<<<< HEAD
-        solomon_data.plot_solution()
-=======
         # solomon_data.plot_solution()
->>>>>>> e444a605
 
     from pandas import DataFrame
 
