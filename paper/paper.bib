--- conflicted
+++ resolved
@@ -247,14 +247,10 @@
   number={2},
   pages={339--360},
   year={2018},
-<<<<<<< HEAD
   publisher={INFORMS},
   doi = {10.1287/ijoc.2017.0784}
 }
-=======
-  publisher={INFORMS}
-  }
->>>>>>> e95bb435
+
 
 @phdthesis{augerat1995approche,
   title={Approche poly{\`e}drale du probl{\`e}me de tourn{\'e}es de v{\'e}hicules},
