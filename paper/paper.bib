@article{santini2018branch,
  title={A branch-and-price approach to the feeder network design problem},
  author={Santini, Alberto and Plum, Christian EM and Ropke, Stefan},
  journal={European Journal of Operational Research},
  volume={264},
  number={2},
  pages={607--622},
  year={2018},
  publisher={Elsevier},
  doi={10.1016/j.ejor.2017.06.063}
}

@article{costa2019exact,
  title={Exact branch-price-and-cut algorithms for vehicle routing},
  author={Costa, Luciano and Contardo, Claudio and Desaulniers, Guy},
  journal={Transportation Science},
  volume={53},
  number={4},
  pages={946--985},
  year={2019},
  publisher={INFORMS}
}

@article{cspy,
  doi = {10.21105/joss.01655},
  url = {https://doi.org/10.21105/joss.01655},
  year = {2020},
  publisher = {The Open Journal},
  volume = {5},
  number = {49},
  pages = {1655},
  author = {{Torres Sanchez}, David},
  title = {cspy: A Python package with a collection of algorithms for the (Resource) Constrained Shortest Path problem},
  journal = {Journal of Open Source Software}
}

@techreport{hagberg2008exploring,
  title={Exploring network structure, dynamics, and function using NetworkX},
  author={Hagberg, Aric and Swart, Pieter and S Chult, Daniel},
  year={2008},
  institution={Los Alamos National Lab.(LANL), Los Alamos, NM (United States)}
}

@Misc{numpy,
  author =    {Travis Oliphant},
  title =     {{NumPy}: A guide to {NumPy}},
  year =      {2006},
  howpublished = {USA: Trelgol Publishing},
  url = "http://www.numpy.org/",
  note = {[Online; accessed 18/05/2020]}
 }

@article{dell2006branch,
  title={A branch-and-price approach to the vehicle routing problem with simultaneous distribution and collection},
  author={Dell’Amico, Mauro and Righini, Giovanni and Salani, Matteo},
  journal={Transportation science},
  volume={40},
  number={2},
  pages={235--247},
  year={2006},
  publisher={INFORMS}
}

@Misc{ortools,
  title = {{OR-Tools}},
  version = {7.2},
  author = {Laurent Perron and Vincent Furnon},
  organization = {Google},
  url = {https://developers.google.com/optimization/},
  date = {2019-7-19}
}

@article{clarke1964scheduling,
  title={Scheduling of vehicles from a central depot to a number of delivery points},
  author={Clarke, Geoff and Wright, John W},
  journal={Operations research},
  volume={12},
  number={4},
  pages={568--581},
  year={1964},
  publisher={Informs}
}

@software{johnjforrest_2020_Cbc,
  author       = {johnjforrest and
                  Stefan Vigerske and
                  Haroldo Gambini Santos and
                  Ted Ralphs and
                  Lou Hafer and
                  Bjarni Kristjansson and
                  jpfasano and
                  EdwinStraver and
                  Miles Lubin and
                  rlougee and
                  jpgoncal1 and
                  h-i-gassmann and
                  Matthew Saltzman},
  title        = {coin-or/Cbc: Version 2.10.5},
  month        = mar,
  year         = 2020,
  publisher    = {Zenodo},
  version      = {releases/2.10.5},
  doi          = {10.5281/zenodo.3700700},
  url          = {https://doi.org/10.5281/zenodo.3700700}
}

@software{johnjforrest_2020_clp,
  author       = {johnjforrest and
                  Stefan Vigerske and
                  Ted Ralphs and
                  Lou Hafer and
                  jpfasano and
                  Haroldo Gambini Santos and
                  Matthew Saltzman and
                  h-i-gassmann and
                  Bjarni Kristjansson and
                  Alan King},
  title        = {coin-or/Clp: Version 1.17.6},
  month        = apr,
  year         = 2020,
  publisher    = {Zenodo},
  version      = {releases/1.17.6},
  doi          = {10.5281/zenodo.3748677},
  url          = {https://doi.org/10.5281/zenodo.3748677}
}

@incollection{bramel1997solving,
  title={Solving the VRP using a Column Generation Approach},
  author={Bramel, Julien and Simchi-Levi, David},
  booktitle={The Logic of Logistics},
  pages={125--141},
  year={1997},
  publisher={Springer}
}

@article{dantzig1959truck,
  title={The truck dispatching problem},
  author={Dantzig, George B and Ramser, John H},
  journal={Management science},
  volume={6},
  number={1},
  pages={80--91},
  year={1959},
  publisher={Informs}
}

@incollection{desrosiers1988shortest,
  title={The shortest path problem for the construction of vehicle routes with pick-up, delivery and time constraints},
  author={Desrosiers, Jacques and Dumas, Yvan},
  booktitle={Advances in Optimization and Control},
  pages={144--157},
  year={1988},
  publisher={Springer}
}

@article{choi2007column,
  title={A column generation approach to the heterogeneous fleet vehicle routing problem},
  author={Choi, Eunjeong and Tcha, Dong-Wan},
  journal={Computers \& Operations Research},
  volume={34},
  number={7},
  pages={2080--2095},
  year={2007},
  publisher={Elsevier}
}

@book{cordeau2000vrp,
  title={The VRP with time windows},
  author={Cordeau, Jean-Francois and Groupe d'{\'e}tudes et de recherche en analyse des d{\'e}cisions (Montr{\'e}al, Qu{\'e}bec)},
  year={2000},
  publisher={Groupe d'{\'e}tudes et de recherche en analyse des d{\'e}cisions Montr{\'e}al}
}

@article{laporte1985optimal,
  title={Optimal routing under capacity and distance restrictions},
  author={Laporte, Gilbert and Nobert, Yves and Desrochers, Martin},
  journal={Operations research},
  volume={33},
  number={5},
  pages={1050--1073},
  year={1985},
  publisher={INFORMS}
}

@article{baldacci2010exact,
  title={Exact algorithms for routing problems under vehicle capacity constraints},
  author={Baldacci, Roberto and Toth, Paolo and Vigo, Daniele},
  journal={Annals of Operations Research},
  volume={175},
  number={1},
  pages={213--245},
  year={2010},
  publisher={Springer}
}

@article{laporte2007you,
  title={What you should know about the vehicle routing problem},
  author={Laporte, Gilbert},
  journal={Naval Research Logistics (NRL)},
  volume={54},
  number={8},
  pages={811--819},
  year={2007},
  publisher={Wiley Online Library}
}

@article{sadykov2019primal,
  title={Primal heuristics for branch and price: The assets of diving methods},
  author={Sadykov, Ruslan and Vanderbeck, Fran{\c{c}}ois and Pessoa, Artur and Tahiri, Issam and Uchoa, Eduardo},
  journal={INFORMS Journal on Computing},
  volume={31},
  number={2},
  pages={251--267},
  year={2019},
  publisher={INFORMS}
}

@article{solomon1987algorithms,
  title={Algorithms for the vehicle routing and scheduling problems with time window constraints},
  author={Solomon, Marius M},
  journal={Operations research},
  volume={35},
  number={2},
  pages={254--265},
  year={1987},
  publisher={Informs}
}

@article{pessoa2018automation,
  title={Automation and combination of linear-programming based stabilization techniques in column generation},
  author={Pessoa, Artur and Sadykov, Ruslan and Uchoa, Eduardo and Vanderbeck, Fran{\c{c}}ois},
  journal={INFORMS Journal on Computing},
  volume={30},
  number={2},
  pages={339--360},
  year={2018},
  publisher={INFORMS}
<<<<<<< HEAD
}
=======
>>>>>>> 5c9e5b40

@phdthesis{augerat1995approche,
  title={Approche poly{\`e}drale du probl{\`e}me de tourn{\'e}es de v{\'e}hicules},
  author={Augerat, Philippe},
  year={1995},
  school={Institut National Polytechnique de Grenoble-INPG}
}
<<<<<<< HEAD

@inproceedings{sabar2015math,
  title={A math-hyper-heuristic approach for large-scale vehicle routing problems with time windows},
  author={Sabar, Nasser R and Zhang, Xiuzhen Jenny and Song, Andy},
  booktitle={2015 IEEE Congress on Evolutionary Computation (CEC)},
  pages={830--837},
  year={2015},
  organization={IEEE}
}

@inproceedings{ferreira2017multi,
  title={A multi-armed bandit selection strategy for hyper-heuristics},
  author={Ferreira, Alexandre Silvestre and Gon{\c{c}}alves, Richard Aderbal and Pozo, Aurora},
  booktitle={2017 IEEE Congress on Evolutionary Computation (CEC)},
  pages={525--532},
  year={2017},
  organization={IEEE}
}

@inproceedings{drake2012improved,
  title={An improved choice function heuristic selection for cross domain heuristic search},
  author={Drake, John H and {\"O}zcan, Ender and Burke, Edmund K},
  booktitle={International Conference on Parallel Problem Solving from Nature},
  pages={307--316},
  year={2012},
  organization={Springer}
}
=======
>>>>>>> 5c9e5b40
<|MERGE_RESOLUTION|>--- conflicted
+++ resolved
@@ -235,10 +235,6 @@
   pages={339--360},
   year={2018},
   publisher={INFORMS}
-<<<<<<< HEAD
-}
-=======
->>>>>>> 5c9e5b40
 
 @phdthesis{augerat1995approche,
   title={Approche poly{\`e}drale du probl{\`e}me de tourn{\'e}es de v{\'e}hicules},
@@ -246,7 +242,6 @@
   year={1995},
   school={Institut National Polytechnique de Grenoble-INPG}
 }
-<<<<<<< HEAD
 
 @inproceedings{sabar2015math,
   title={A math-hyper-heuristic approach for large-scale vehicle routing problems with time windows},
@@ -273,6 +268,4 @@
   pages={307--316},
   year={2012},
   organization={Springer}
-}
-=======
->>>>>>> 5c9e5b40
+}