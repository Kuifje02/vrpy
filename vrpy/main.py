<<<<<<< HEAD
from networkx import DiGraph, shortest_path, NetworkXError, has_path
import logging
from time import time

from vrpy.greedy import Greedy
from vrpy.master_solve_pulp import MasterSolvePulp
from vrpy.subproblem_lp import SubProblemLP
from vrpy.subproblem_cspy import SubProblemCSPY
from vrpy.subproblem_greedy import SubProblemGreedy
from vrpy.clarke_wright import ClarkeWright, RoundTrip
from vrpy.schedule import Schedule

logger = logging.getLogger(__name__)
logging.basicConfig(level=logging.INFO)


class VehicleRoutingProblem:
    """
    Stores the underlying network of the VRP and parameters for solving with a column generation approach.

    Args:
        G (DiGraph): The underlying network.
        num_stops (int, optional):
            Maximum number of stops.
            Defaults to None.
        load_capacity (list, optional):
            Maximum load per vehicle.
            Each item of the list points to a different capacity.
            Defaults to None.
        duration (int, optional):
            Maximum duration of route.
            Defaults to None.
        time_windows (bool, optional):
            True if time windows on vertices.
            Defaults to False.
        pickup_delivery (bool, optional):
            True if pickup and delivery constraints.
            Defaults to False.
        distribution_collection (bool, optional):
            True if distribution and collection are simultaneously enforced.
            Defaults to False.
        drop_penalty (int, optional):
            Value of penalty if node is dropped.
            Defaults to None.
        fixed_cost (int, optional):
            Fixed cost per vehicle.
            Defaults to 0.
        num_vehicles (int, optional):
            Maximum number of vehicles available.
            Defaults to None (in this case num_vehicles is unbounded).
        periodic (int, optional):
            Time span if vertices are to be visited periodically.
            Defaults to None.
        mixed_fleet (bool, optional):
            True if heterogeneous fleet.
            Defaluts to False.
    """
    def __init__(
        self,
        G,
        num_stops=None,
        load_capacity=None,
        duration=None,
        time_windows=False,
        pickup_delivery=False,
        distribution_collection=False,
        drop_penalty=None,
        fixed_cost=0,
        num_vehicles=None,
        periodic=None,
        mixed_fleet=False,
    ):
        self.G = G
        # VRP options/constraints
        self.num_stops = num_stops
        self.load_capacity = load_capacity
        self.duration = duration
        self.time_windows = time_windows
        self.pickup_delivery = pickup_delivery
        self.distribution_collection = distribution_collection
        self.drop_penalty = drop_penalty
        self.fixed_cost = fixed_cost
        self.num_vehicles = num_vehicles if num_vehicles is not None else []
        self.periodic = periodic
        self.mixed_fleet = mixed_fleet
        # Parameters for solving
        self.masterproblem = None
        self.routes = []
        self._solver = None
        self._time_limit = None
        self._pricing_strategy = None
        self._exact = None
        self._cspy = None
        self._dive = None
        self._start_time = None
        self._greedy = None
        # parameters for column generation stopping criteria
        self._more_routes = None
        self._iteration = 0
        self._no_improvement = 0
        self._lower_bound = []
        # Parameters for initial solution
        self._initial_routes = []
        self._preassignments = []
        # Parameters for final solution
        self._best_value = None
        self._best_routes = []
        self._best_routes_as_graphs = []

        # Check if given inputs are consistent
        self._check_vrp()

    def solve(
        self,
        initial_routes=None,
        preassignments=None,
        pricing_strategy="BestEdges1",
        cspy=True,
        exact=True,
        time_limit=None,
        solver="cbc",
        dive=False,
        greedy=False,
    ):
        """Iteratively generates columns with negative reduced cost and solves as MIP.

        Args:
            initial_routes (list, optional):
                List of routes (ordered list of nodes).
                Feasible solution for first iteration.
                Defaults to None.
            preassignments (list, optional):
                List of preassigned routes (ordered list of nodes).
                If the route contains Source and Sink nodes, it is locked, otherwise it may be extended.
                Defaults to None.
            pricing_strategy (str, optional):
                Strategy used for solving the sub problem.
                Options available :
                    - "Exact": the subproblem is solved exactly;
                    - "BestEdges1": some edges are removed;
                    - "BestEdges2": some edges are removed (with a different strategy);
                    - "BestPaths": some edges are removed (with a different strategy);
                Defaults to "BestEdges".
            cspy (bool, optional):
                True if cspy is used for subproblem.
                Defaults to True.
            exact (bool, optional):
                True if only cspy's exact algorithm is used to generate columns.
                Otherwise, heuristics will be used until they produce +ve
                reduced cost columns, after which the exact algorithm is used.
                Defaults to True.
            time_limit (int, optional):
                Maximum number of seconds allowed for solving (for finding columns).
                Defaults to None.
            solver (str, optional):
                Solver used.
                Three options available: "cbc", "cplex", "gurobi".
                Using "cplex" or "gurobi" requires installation. Not available by default.
                Additionally, "gurobi" requires pulp to be installed from source.
                Defaults to "cbc", available by default.
            dive (bool, optional):
                True if diving heuristic is used.
                Defaults to False.
            greedy (bool, optional):
                True if randomized greedy algorithm is used to generate extra columns.
                Only valid for capacity constraints, time constraints, num stops constraints.
                Defaults to False.

        Returns:
            float: Optimal solution of MIP based on generated columns
        """

        # set solving attributes
        self._more_routes = True
        self._solver = solver
        self._time_limit = time_limit
        self._pricing_strategy = pricing_strategy
        self._exact = exact
        self._cspy = cspy
        self._dive = False
        self._greedy = greedy
        self._start_time = time()
        if preassignments:
            self._preassignments = preassignments
        if initial_routes:
            self._initial_routes = initial_routes

        # If only one type of vehicle, some formatting is done
        if not self.mixed_fleet:
            self._format()

        # Pre-processing
        self._pre_solve()

        # Initialization
        self._initialize(solver)

        # Column generation
        self._column_generation()

        if dive:
            self._dive = True
            self._more_routes = True
            # Initialization
            self._column_generation()
            self._best_value, self._best_routes_as_graphs = \
                    self.masterproblem.get_total_cost_and_routes(relax=True)
        else:
            # Solve as MIP
            _, _ = self.masterproblem.solve(
                relax=False, time_limit=self._get_time_remaining())
            self._best_value, self._best_routes_as_graphs = \
                    self.masterproblem.get_total_cost_and_routes(relax=False)

        # Get dropped nodes
        if self.drop_penalty:
            self._dropped_nodes = self.masterproblem.dropped_nodes
        # Convert best routes into lists of nodes
        self._best_routes_as_node_lists()
        # Schedule routes over time span if Periodic CVRP
        if self.periodic:
            schedule = Schedule(
                self.G,
                self.periodic,
                self.best_routes,
                self.best_routes_type,
                self.num_vehicles,
                solver,
            )
            schedule.solve(self._get_time_remaining())
            self._schedule = schedule.routes_per_day

    def _column_generation(self):
        while self._more_routes:
            # Generate good columns
            self._find_columns()
            # Stop if time limit is passed
            if self._get_time_remaining() and self._get_time_remaining() <= 5:
                logger.info("time up !")
                break
            # Stop if no improvement limit is passed
            if self._no_improvement > 1000:
                break

    def _pre_solve(self):
        """Some pre-processing."""
        if self.mixed_fleet:
            self._define_vehicle_types()
        else:
            self._vehicle_types = 1
        # Consistency checks
        self._check_arguments()
        # Setup fixed costs
        if self.fixed_cost:
            self._add_fixed_costs()
        # Setup default attributes if missing
        self._update_dummy_attributes()
        # Check options consistency
        self._check_consistency()
        # Lock preassigned routes
        if self._preassignments:
            self._lock()
        # Remove infeasible arcs
        self._prune_graph()
        # Compute upper bound on number of stops as knapsack problem
        if self.load_capacity and not self.pickup_delivery:
            self._get_num_stops_upper_bound(self._max_capacity)

    def _initialize(self, solver):  #
        """Initialization with feasible solution."""
        if self._initial_routes:
            # Initial solution is given as input
            self._check_initial_routes()
        else:
            # Initial solution is computed with Clarke & Wright (or round trips)
            self._get_initial_solution()
        # Initial routes are converted to digraphs
        self._convert_initial_routes_to_digraphs()
        # Init master problem
        self.masterproblem = MasterSolvePulp(self.G, self._routes_with_node,
                                             self._routes, self.drop_penalty,
                                             self.num_vehicles, self.periodic,
                                             solver)

    def _find_columns(self):
        "Solves masterproblem and pricing problem."

        # Solve restricted relaxed master problem
        if self._dive:
            duals, relaxed_cost = self.masterproblem.solve_and_dive(
                time_limit=self._get_time_remaining())
        else:
            duals, relaxed_cost = self.masterproblem.solve(
                relax=True, time_limit=self._get_time_remaining())
        logger.info("iteration %s, %s" % (self._iteration, relaxed_cost))

        # One subproblem per vehicle type
        for vehicle in range(self._vehicle_types):

            # Solve pricing problem with randomised greedy algorithm
            if (self._greedy and not self.time_windows
                    and not self.distribution_collection
                    and not self.pickup_delivery):
                subproblem = self._def_subproblem(duals, vehicle, greedy=True)
                self.routes, self._more_routes = subproblem.solve(n_runs=20)
                # TODO: needs checking as there must be a better way
                # Update master problem only with new routes
                if self._more_routes:
                    for r in (r for r in self.routes
                              if r.graph["name"] not in self.masterproblem.y):
                        self.masterproblem.update(r)

            # Continue searching for columns
            self._more_routes = False

            if not self._more_routes and self._pricing_strategy == "BestPaths":
                for k_shortest_paths in [3, 5, 7, 9]:
                    subproblem = self._def_subproblem(
                        duals,
                        vehicle,
                        "BestPaths",
                        k_shortest_paths,
                    )
                    self.routes, self._more_routes = subproblem.solve(
                        self._get_time_remaining())
                    if self._more_routes:
                        break

            if not self._more_routes and self._pricing_strategy == "BestEdges1":
                for alpha in [0.3, 0.5, 0.7, 0.9]:
                    subproblem = self._def_subproblem(
                        duals,
                        vehicle,
                        "BestEdges1",
                        alpha,
                    )
                    self.routes, self._more_routes = subproblem.solve(
                        self._get_time_remaining(),
                        # exact=False,
                    )
                    if self._more_routes:
                        break

            if not self._more_routes and self._pricing_strategy == "BestEdges2":
                for ratio in [0.1, 0.2, 0.3]:
                    subproblem = self._def_subproblem(
                        duals,
                        vehicle,
                        "BestEdges2",
                        ratio,
                    )
                    self.routes, self._more_routes = subproblem.solve(
                        self._get_time_remaining(),
                        # exact=False,
                    )
                    if self._more_routes:
                        break

            # If no column was found heuristically, solve subproblem exactly
            if not self._more_routes or self._pricing_strategy == "Exact":
                subproblem = self._def_subproblem(duals, vehicle)
                self.routes, self._more_routes = subproblem.solve(
                    self._get_time_remaining(),
                    # exact=False,
                )
            if self._more_routes:
                self.masterproblem.update(self.routes[-1])

        # Keep track of convergence rate and update stopping criteria parameters
        self._iteration += 1
        if self._iteration > 1 and relaxed_cost == self._lower_bound[-1]:
            self._no_improvement += 1
        else:
            self._no_improvement = 0
        if not self._dive:
            self._lower_bound.append(relaxed_cost)
        # Add column (new route) to the master problem

    def _get_time_remaining(self):
        """
        Returns:
            - time remaining (in seconds) if time remaining > 5
            - 5 if time remaining < 5
            - None if no time limit set.
        """
        if self._time_limit:
            remaining_time = self._time_limit - (time() - self._start_time)
            if remaining_time > 5:
                return remaining_time
            else:
                return 5
        return None

    def _def_subproblem(
        self,
        duals,
        vehicle_type,
        pricing_strategy="Exact",
        pricing_parameter=None,
        greedy=False,
    ):
        """Instanciates the subproblem."""

        if greedy:
            subproblem = SubProblemGreedy(
                self.G,
                duals,
                self._routes_with_node,
                self._routes,
                vehicle_type,
                self.num_stops,
                self.load_capacity,
                self.duration,
                self.time_windows,
                self.pickup_delivery,
                self.distribution_collection,
            )
            return subproblem

        if self._cspy:
            # With cspy
            subproblem = SubProblemCSPY(
                self.G,
                duals,
                self._routes_with_node,
                self._routes,
                vehicle_type,
                self.num_stops,
                self.load_capacity,
                self.duration,
                self.time_windows,
                self.pickup_delivery,
                self.distribution_collection,
                pricing_strategy,
                pricing_parameter,
                exact=self._exact,
            )
        else:
            # As LP
            subproblem = SubProblemLP(
                self.G,
                duals,
                self._routes_with_node,
                self._routes,
                vehicle_type,
                self.num_stops,
                self.load_capacity,
                self.duration,
                self.time_windows,
                self.pickup_delivery,
                self.distribution_collection,
                pricing_strategy,
                pricing_parameter,
                solver=self._solver,
            )
        return subproblem

    def _get_initial_solution(self):
        """
        If no initial solution is given, creates one :
            - with Clarke & Wright if possible;
            - with a round trip otherwise.
        """
        self._initial_routes = []
        # Run Clarke & Wright if possible
        if (not self.time_windows and not self.pickup_delivery
                and not self.distribution_collection and not self.mixed_fleet
                and not self.periodic):
            best_value = 1e10
            best_num_vehicles = 1e10
            for alpha in [x / 10 for x in range(1, 20)]:
                # for beta in  [x / 10 for x in range(20)]:
                # for gamma in  [x / 10 for x in range(20)]:
                alg = ClarkeWright(
                    self.G,
                    self.load_capacity,
                    self.duration,
                    self.num_stops,
                    alpha,
                    # beta,
                    # gamma,
                )
                alg.run()
                self._initial_routes += alg.best_routes
                if alg.best_value < best_value:
                    best_value = alg.best_value
                    best_num_vehicles = len(alg.best_routes)
            logger.info(
                "Clarke & Wright solution found with value %s and %s vehicles"
                % (best_value, best_num_vehicles))

            # Run greedy algorithm if possible
            alg = Greedy(self.G, self.load_capacity, self.num_stops,
                         self.duration)
            alg.run()
            logger.info("Greedy solution found with value %s and %s vehicles" %
                        (alg.best_value, len(alg.best_routes)))
            self._initial_routes += alg.best_routes

        # If pickup and delivery, initial routes are Source-pickup-delivery-Sink
        elif self.pickup_delivery:
            for v in self.G.nodes():
                if "request" in self.G.nodes[v]:
                    self._initial_routes.append(
                        ["Source", v, self.G.nodes[v]["request"], "Sink"])
        # Otherwise compute round trips
        else:
            alg = RoundTrip(self.G)
            alg.run()
            self._initial_routes = alg.round_trips

    def _convert_initial_routes_to_digraphs(self):
        """
        Converts list of initial routes to list of Digraphs.
        By default, initial routes are computed with vehicle type 0 (the first one in the list).
        """
        route_id = 0
        self._routes = []
        self._routes_with_node = {}
        for r in self._initial_routes:
            total_cost = 0
            route_id += 1
            G = DiGraph(name=route_id)
            edges = list(zip(r[:-1], r[1:]))
            for (i, j) in edges:
                edge_cost = self.G.edges[i, j]["cost"][0]
                G.add_edge(i, j, cost=edge_cost)
                total_cost += edge_cost
            G.graph["cost"] = total_cost
            G.graph["vehicle_type"] = 0
            self._routes.append(G)
            for v in r[1:-1]:
                if v in self._routes_with_node:
                    self._routes_with_node[v].append(G)
                else:
                    self._routes_with_node[v] = [G]

    def _get_num_stops_upper_bound(self, max_capacity):
        """
        Finds upper bound on number of stops, from here :
        https://pubsonline.informs.org/doi/10.1287/trsc.1050.0118

        A knapsack problem is solved to maximize the number of
        visits, subject to capacity constraints.
        """
        def knapsack(weights, capacity):
            """
            Binary knapsack solver with identical profits of weight 1.
            Args:
                weights (list) : list of integers
                capacity (int) : maximum capacity
            Returns:
                (int) : maximum number of objects
            """
            n = len(weights)
            # sol : [items, remaining capacity]
            sol = [[0] * (capacity + 1) for i in range(n)]
            added = [[False] * (capacity + 1) for i in range(n)]
            for i in range(n):
                for j in range(capacity + 1):
                    if weights[i] > j:
                        sol[i][j] = sol[i - 1][j]
                    else:
                        sol_add = 1 + sol[i - 1][j - weights[i]]
                        if sol_add > sol[i - 1][j]:
                            sol[i][j] = sol_add
                            added[i][j] = True
                        else:
                            sol[i][j] = sol[i - 1][j]
            return sol[n - 1][capacity]

        # Maximize sum of vertices such that sum of demands respect capacity constraints
        demands = [int(self.G.nodes[v]["demand"]) for v in self.G.nodes()]
        # Solve the knapsack problem
        max_num_stops = knapsack(demands, max_capacity)
        if self.distribution_collection:
            collect = [int(self.G.nodes[v]["collect"]) for v in self.G.nodes()]
            max_num_stops = min(max_num_stops, knapsack(collect, max_capacity))
        # Update num_stops attribute
        if self.num_stops:
            self.num_stops = min(max_num_stops, self.num_stops)
        else:
            self.num_stops = max_num_stops
        logger.info("new upper bound : max num stops = %s" % self.num_stops)

    def _lock(self):
        """
        Processes preassigned routes and edges.
        If the route is complete, it is removed from the vrp.
        If not, for all edges of the incomplete route, the cost is set to 0
        (to guarantee that the sequence will remain as is).
        """
        for route in self._preassignments:
            edges = list(zip(route[:-1], route[1:]))
            # If the route cannot be extended, remove it
            if route[0] == "Source" and route[-1] == "Sink":
                logger.info("locking %s" % route)
                self.G.remove_nodes_from(route[1:-1])
            # Otherwise, keep it and set the costs to 0
            else:
                for (i, j) in edges:
                    for k in range(self._vehicle_types):
                        self.G.edges[i, j]["cost"][k] = 0

    def _add_fixed_costs(self):
        """Adds fixed cost on each outgoing edge from Source."""
        for v in self.G.successors("Source"):
            for k in range(self._vehicle_types):
                self.G.edges["Source", v]["cost"][k] += self.fixed_cost[k]

    def _prune_graph(self):
        """
        Preprocessing:
           - Removes useless edges from graph
           - Strengthens time windows
        """
        infeasible_arcs = []
        if isinstance(self.load_capacity, list):
            self._max_capacity = max(self.load_capacity)
        else:
            self._max_capacity = self.load_capacity
        # Remove infeasible arcs (capacities)
        if self.load_capacity:
            for (i, j) in self.G.edges():
                if (self.G.nodes[i]["demand"] + self.G.nodes[j]["demand"] >
                        self._max_capacity):
                    infeasible_arcs.append((i, j))

        # Remove infeasible arcs (time windows)
        if self.time_windows:
            for (i, j) in self.G.edges():
                travel_time = self.G.edges[i, j]["time"]
                service_time = self.G.nodes[i]["service_time"]
                tail_inf_time_window = self.G.nodes[i]["lower"]
                head_sup_time_window = self.G.nodes[j]["upper"]
                if (tail_inf_time_window + travel_time + service_time >
                        head_sup_time_window):
                    infeasible_arcs.append((i, j))
            # Strengthen time windows
            for v in self.G.nodes():
                if v not in ["Source", "Sink"]:
                    # earliest time is coming straight from depot
                    self.G.nodes[v]["lower"] = max(
                        self.G.nodes[v]["lower"],
                        self.G.nodes["Source"]["lower"] +
                        self.G.edges["Source", v]["time"],
                    )
                    # Latest time is going straight to depot
                    self.G.nodes[v]["upper"] = min(
                        self.G.nodes[v]["upper"],
                        self.G.nodes["Sink"]["upper"] -
                        self.G.edges[v, "Sink"]["time"],
                    )
        self.G.remove_edges_from(infeasible_arcs)

    def _update_dummy_attributes(self):
        """Adds dummy attributes on nodes and edges if missing."""
        # Set attr = 0 if missing
        for v in self.G.nodes():
            for attribute in [
                    "demand",
                    "collect",
                    "service_time",
                    "lower",
                    "upper",
            ]:
                if attribute not in self.G.nodes[v]:
                    self.G.nodes[v][attribute] = 0
            # Ignore demand at Source/Sink
            if v in ["Source", "Sink"] and self.G.nodes[v]["demand"] > 0:
                logger.warning("Demand %s at node %s is ignored." %
                               (self.G.nodes[v]["demand"], v))
                self.G.nodes[v]["demand"] = 0

            # Set frequency = 1 if missing
            for attribute in ["frequency"]:
                if attribute not in self.G.nodes[v]:
                    self.G.nodes[v][attribute] = 1
        # Add Source-Sink so that subproblem is always feasible
        if ("Source", "Sink") not in self.G.edges():
            self.G.add_edge("Source", "Sink", cost=[0] * self._vehicle_types)
        # Set time = 0 if missing
        for (i, j) in self.G.edges():
            for attribute in ["time"]:
                if attribute not in self.G.edges[i, j]:
                    self.G.edges[i, j][attribute] = 0
        # Readjust Sink time windows
        if self.G.nodes["Sink"]["upper"] == 0:
            self.G.nodes["Sink"]["upper"] = max(
                self.G.nodes[u]["upper"] + self.G.nodes[u]["service_time"] +
                self.G.edges[u, "Sink"]["time"]
                for u in self.G.predecessors("Sink"))
        # Keep a (deep) copy of the graph
        self._H = self.G.to_directed()

    def _check_vrp(self):
        """Checks if graph is well defined."""
        # if G is not a DiGraph
        if not isinstance(self.G, DiGraph):
            raise TypeError(
                "Input graph must be of type networkx.classes.digraph.DiGraph."
            )
        for v in ["Source", "Sink"]:
            # If Source or Sink is missing
            if v not in self.G.nodes():
                raise KeyError("Input graph requires Source and Sink nodes.")
            # If Source has incoming edges
            if len(list(self.G.predecessors("Source"))) > 0:
                raise NetworkXError("Source must have no incoming edges.")
            # If Sink has outgoing edges
            if len(list(self.G.successors("Sink"))) > 0:
                raise NetworkXError("Sink must have no outgoing edges.")
        # If graph is disconnected
        if not has_path(self.G, "Source", "Sink"):
            raise NetworkXError("Source and Sink are not connected.")
        # If cost is missing
        for (i, j) in self.G.edges():
            if "cost" not in self.G.edges[i, j]:
                raise KeyError("Edge (%s,%s) requires cost attribute" % (i, j))

    def _check_arguments(self):
        """Checks if arguments are consistent."""
        # If num_stops/load_capacity/duration are not integers
        if self.num_stops and (not isinstance(self.num_stops, int)
                               or self.num_stops <= 0):
            raise TypeError(
                "Maximum number of stops must be positive integer.")
        if self.load_capacity:
            for value in self.load_capacity:
                if not isinstance(value, int) or value <= 0:
                    raise TypeError("Load capacity must be positive integer.")
        if self.duration and (not isinstance(self.duration, int)
                              or self.duration < 0):
            raise TypeError("Maximum duration must be positive integer.")
        strategies = [
            "Exact",
            "BestEdges1",
            "BestEdges2",
            "BestPaths",
        ]
        if self._pricing_strategy not in strategies:
            raise ValueError(
                "Pricing strategy %s is not valid. Pick one among %s" %
                (self._pricing_strategy, strategies))
        if self.mixed_fleet:
            if self.load_capacity and self.num_vehicles:
                if not len(self.load_capacity) == len(self.num_vehicles):
                    raise ValueError(
                        "Input arguments load_capacity and num_vehicles must have same dimension."
                    )
            if self.load_capacity and self.fixed_cost:
                if not len(self.load_capacity) == len(self.fixed_cost):
                    raise ValueError(
                        "Input arguments load_capacity and fixed_cost must have same dimension."
                    )
            if self.num_vehicles and self.fixed_cost:
                if not len(self.num_vehicles) == len(self.fixed_cost):
                    raise ValueError(
                        "Input arguments num_vehicles and fixed_cost must have same dimension."
                    )
            for (i, j) in self.G.edges():
                if not isinstance(self.G.edges[i, j]["cost"], list):
                    raise TypeError(
                        "Cost attribute for edge (%s,%s) should be of type list"
                    )
                if len(self.G.edges[i, j]["cost"]) != self._vehicle_types:
                    raise ValueError(
                        "Cost attribute for edge (%s,%s) has dimension %s, should have dimension %s."
                        % (i, j, len(
                            self.G.edges[i, j]["cost"]), self._vehicle_types))

    def _check_initial_routes(self):
        """
        Checks if initial routes are consistent.
        TO DO : check if it is entirely feasible depending on VRP type.
        One way of doing it : run the subproblem by fixing variables corresponding to initial solution.
        """
        # Check if routes start at Sink and end at Node
        for route in self._initial_routes:
            if route[0] != "Source" or route[-1] != "Sink":
                raise ValueError(
                    "Route %s must start at Source and end at Sink" % route)
        # Check if every node is in at least one route
        for v in self.G.nodes():
            if v not in ["Source", "Sink"]:
                node_found = 0
                for route in self._initial_routes:
                    if v in route:
                        node_found += 1
                if node_found == 0:
                    raise KeyError("Node %s missing from initial solution." %
                                   v)
        # Check if edges from initial solution exist and have cost attribute
        for route in self._initial_routes:
            edges = list(zip(route[:-1], route[1:]))
            for (i, j) in edges:
                if (i, j) not in self.G.edges():
                    raise KeyError(
                        "Edge (%s,%s) in route %s missing in graph." %
                        (i, j, route))
                if "cost" not in self.G.edges[i, j]:
                    raise KeyError("Edge (%s,%s) has no cost attribute." %
                                   (i, j))

    def _check_consistency(self):
        """Raises errors if options are inconsistent with parameters."""
        # pickup delivery requires cspy=False
        if self._cspy and self.pickup_delivery:
            raise NotImplementedError(
                "pickup_delivery option requires cspy=False.")
        # pickup delivery requires pricing_stragy="Exact"
        if self.pickup_delivery and self._pricing_strategy != "Exact":
            self._pricing_strategy = "Exact"
            logger.warning("Pricing_strategy changed to 'Exact'.")
        # pickup delivery expects at least one request
        if self.pickup_delivery:
            request = False
            for v in self.G.nodes():
                if "request" in self.G.nodes[v]:
                    request = True
                    break
            if not request:
                raise KeyError(
                    "pickup_delivery option expects at least one request.")

    def _best_routes_as_node_lists(self):
        """Converts route as DiGraph to route as node list."""
        self._best_routes = {}
        self._best_routes_vehicle_type = {}
        route_id = 1
        for route in self._best_routes_as_graphs:
            node_list = shortest_path(route, "Source", "Sink")
            self._best_routes[route_id] = node_list
            self._best_routes_vehicle_type[route_id] = route.graph[
                "vehicle_type"]
            route_id += 1
        # Merge with preassigned complete routes
        for route in self._preassignments:
            if route[0] == "Source" and route[-1] == "Sink":
                self._best_routes[route_id] = route
                edges = list(zip(route[:-1], route[1:]))
                best_cost = 1e10
                for k in range(self._vehicle_types):
                    # If different vehicles, the cheapest feasible one is accounted for
                    cost = sum(
                        [self._H.edges[i, j]["cost"][k] for (i, j) in edges])
                    load = sum([self._H.nodes[i]["demand"] for i in route])
                    if cost < best_cost:
                        if self.load_capacity:
                            if load <= self.load_capacity[k]:
                                best_cost = cost
                                self._best_routes_vehicle_type[route_id] = k
                        else:
                            best_cost = cost
                            self._best_routes_vehicle_type[route_id] = k
                route_id += 1

    def _format(self):
        """Attributes are stored as singletons."""
        for (i, j) in self.G.edges():
            if not isinstance(self.G.edges[i, j]["cost"], list):
                self.G.edges[i, j]["cost"] = [self.G.edges[i, j]["cost"]]
        if self.num_vehicles:
            if not isinstance(self.num_vehicles, list):
                self.num_vehicles = [self.num_vehicles]
        if self.fixed_cost:
            if not isinstance(self.fixed_cost, list):
                self.fixed_cost = [self.fixed_cost]
        if self.load_capacity:
            if not isinstance(self.load_capacity, list):
                self.load_capacity = [self.load_capacity]

    def _define_vehicle_types(self):
        """
        The number of types of vehicle is the length of load_capacity
        or fixed_cost or num_vehicles.
        """
        if self.load_capacity:
            self._vehicle_types = len(self.load_capacity)
        elif self.fixed_cost:
            self._vehicle_types = len(self.fixed_cost)
        elif self.num_vehicles:
            self._vehicle_types = len(self.num_vehicles)

    @property
    def best_routes_type(self):
        return self._best_routes_vehicle_type

    @property
    def best_value(self):
        """Returns value of best solution found."""
        if self.drop_penalty:
            penalty = self.drop_penalty * len(self._dropped_nodes)
            return sum(self.best_routes_cost.values()) + penalty
        return sum(self.best_routes_cost.values())

    @property
    def best_routes(self):
        """
        Returns dict of best routes found.
        Keys : route_id; values : list of ordered nodes from Source to Sink."""
        return self._best_routes

    @property
    def best_routes_cost(self):
        """Returns dict with route ids as keys and route costs as values."""
        cost = {}
        for route in self.best_routes:
            edges = list(
                zip(self.best_routes[route][:-1], self.best_routes[route][1:]))
            k = self._best_routes_vehicle_type[route]
            cost[route] = sum(
                [self._H.edges[i, j]["cost"][k] for (i, j) in edges])
        return cost

    @property
    def best_routes_load(self):
        """Returns dict with route ids as keys and route loads as values."""
        load = {}
        if (not self.load_capacity or self.distribution_collection
                or self.pickup_delivery):
            return load
        for route in self.best_routes:
            load[route] = sum(
                [self._H.nodes[v]["demand"] for v in self.best_routes[route]])
        return load

    @property
    def node_load(self):
        """
        Returns nested dict.
        First key : route id ; second key : node ; value : load.
        If truck is collecting, load refers to accumulated load on truck.
        If truck is distributing, load refers to accumulated amount that has been unloaded.
        """
        load = {}
        if (not self.load_capacity and not self.pickup_delivery
                and not self.distribution_collection):
            return load
        for i in self.best_routes:
            load[i] = {}
            amount = 0
            for v in self.best_routes[i]:
                amount += self._H.nodes[v]["demand"]
                if self.distribution_collection:
                    amount -= self._H.nodes[v]["collect"]
                load[i][v] = amount
            del load[i]["Source"]
        return load

    @property
    def best_routes_duration(self):
        """Returns dict with route ids as keys and route durations as values."""
        duration = {}
        if not self.duration and not self.time_windows:
            return duration
        for route in self.best_routes:
            edges = list(
                zip(self.best_routes[route][:-1], self.best_routes[route][1:]))
            # Travel times
            duration[route] = sum(
                [self._H.edges[i, j]["time"] for (i, j) in edges])
            # Service times
            duration[route] += sum([
                self._H.nodes[v]["service_time"]
                for v in self.best_routes[route]
            ])
        return duration

    @property
    def arrival_time(self):
        """
        Returns nested dict.
        First key : route id ; second key : node ; value : arrival time.
        """
        arrival = {}
        if not self.duration and not self.time_windows:
            return arrival
        for i in self.best_routes:
            arrival[i] = {}
            arrival[i]["Source"] = self._H.nodes["Source"]["lower"]
            route = self.best_routes[i]
            for j in range(1, len(route)):
                tail = route[j - 1]
                head = route[j]
                arrival[i][head] = max(
                    arrival[i][tail] + self._H.nodes[tail]["service_time"] +
                    self._H.edges[tail, head]["time"],
                    self._H.nodes[head]["lower"],
                )
            del arrival[i]["Source"]
        return arrival

    @property
    def departure_time(self):
        """
        Returns nested dict.
        First key : route id ; second key : node ; value : departure time.
        """
        departure = {}
        if not self.duration and not self.time_windows:
            return departure
        for i in self.best_routes:
            departure[i] = {}
            departure[i]["Source"] = self._H.nodes["Source"]["lower"]
            route = self.best_routes[i]
            for j in range(1, len(route) - 1):
                tail = route[j - 1]
                head = route[j]
                departure[i][head] = (max(
                    departure[i][tail] + self._H.nodes[tail]["service_time"] +
                    self._H.edges[tail, head]["time"],
                    self._H.nodes[head]["lower"],
                ) + self._H.nodes[head]["service_time"])
        return departure

    @property
    def schedule(self):
        """If Periodic CVRP, returns a dict with keys a day number and values the route IDs scheduled this day."""
        if self.periodic:
            return self._schedule
        return
=======
from networkx import DiGraph, shortest_path, NetworkXError, has_path
import logging
from time import time

from vrpy.greedy import Greedy
from vrpy.master_solve_pulp import MasterSolvePulp
from vrpy.subproblem_lp import SubProblemLP
from vrpy.subproblem_cspy import SubProblemCSPY
from vrpy.subproblem_greedy import SubProblemGreedy
from vrpy.clarke_wright import ClarkeWright, RoundTrip
from vrpy.schedule import Schedule

logger = logging.getLogger(__name__)
logging.basicConfig(level=logging.INFO)


class VehicleRoutingProblem:
    """
    Stores the underlying network of the VRP and parameters for solving with a column generation approach.

    Args:
        G (DiGraph): The underlying network.
        num_stops (int, optional):
            Maximum number of stops.
            Defaults to None.
        load_capacity (list, optional):
            Maximum load per vehicle.
            Each item of the list points to a different capacity.
            Defaults to None.
        duration (int, optional):
            Maximum duration of route.
            Defaults to None.
        time_windows (bool, optional):
            True if time windows on vertices.
            Defaults to False.
        pickup_delivery (bool, optional):
            True if pickup and delivery constraints.
            Defaults to False.
        distribution_collection (bool, optional):
            True if distribution and collection are simultaneously enforced.
            Defaults to False.
        drop_penalty (int, optional):
            Value of penalty if node is dropped.
            Defaults to None.
        fixed_cost (int, optional):
            Fixed cost per vehicle.
            Defaults to 0.
        num_vehicles (int, optional):
            Maximum number of vehicles available.
            Defaults to None (in this case num_vehicles is unbounded).
        periodic (int, optional):
            Time span if vertices are to be visited periodically.
            Defaults to None.
        mixed_fleet (bool, optional):
            True if heterogeneous fleet.
            Defaluts to False.
    """

    def __init__(
        self,
        G,
        num_stops=None,
        load_capacity=None,
        duration=None,
        time_windows=False,
        pickup_delivery=False,
        distribution_collection=False,
        drop_penalty=None,
        fixed_cost=0,
        num_vehicles=None,
        periodic=None,
        mixed_fleet=False,
    ):
        self.G = G
        # VRP options/constraints
        self.num_stops = num_stops
        self.load_capacity = load_capacity
        self.duration = duration
        self.time_windows = time_windows
        self.pickup_delivery = pickup_delivery
        self.distribution_collection = distribution_collection
        self.drop_penalty = drop_penalty
        self.fixed_cost = fixed_cost
        self.num_vehicles = num_vehicles if num_vehicles is not None else []
        self.periodic = periodic
        self.mixed_fleet = mixed_fleet
        # Parameters for solving
        self.masterproblem = None
        self.routes = []
        self._solver = None
        self._time_limit = None
        self._pricing_strategy = None
        self._exact = None
        self._cspy = None
        self._dive = None
        self._start_time = None
        self._greedy = None
        # parameters for column generation stopping criteria
        self._more_routes = None
        self._iteration = 0
        self._no_improvement = 0
        self._lower_bound = []
        # Parameters for initial solution
        self._initial_routes = []
        self._preassignments = []
        # Parameters for final solution
        self._best_value = None
        self._best_routes = []
        self._best_routes_as_graphs = []

        # Check if given inputs are consistent
        self._check_vrp()

    def solve(
        self,
        initial_routes=None,
        preassignments=None,
        pricing_strategy="BestEdges1",
        cspy=True,
        exact=True,
        time_limit=None,
        solver="cbc",
        dive=False,
        greedy=False,
    ):
        """Iteratively generates columns with negative reduced cost and solves as MIP.

        Args:
            initial_routes (list, optional):
                List of routes (ordered list of nodes).
                Feasible solution for first iteration.
                Defaults to None.
            preassignments (list, optional):
                List of preassigned routes (ordered list of nodes).
                If the route contains Source and Sink nodes, it is locked, otherwise it may be extended.
                Defaults to None.
            pricing_strategy (str, optional):
                Strategy used for solving the sub problem.
                Options available :
                    - "Exact": the subproblem is solved exactly;
                    - "BestEdges1": some edges are removed;
                    - "BestEdges2": some edges are removed (with a different strategy);
                    - "BestPaths": some edges are removed (with a different strategy);
                Defaults to "BestEdges".
            cspy (bool, optional):
                True if cspy is used for subproblem.
                Defaults to True.
            exact (bool, optional):
                True if only cspy's exact algorithm is used to generate columns.
                Otherwise, heuristics will be used until they produce +ve
                reduced cost columns, after which the exact algorithm is used.
                Defaults to True.
            time_limit (int, optional):
                Maximum number of seconds allowed for solving (for finding columns).
                Defaults to None.
            solver (str, optional):
                Solver used.
                Three options available: "cbc", "cplex", "gurobi".
                Using "cplex" or "gurobi" requires installation. Not available by default.
                Additionally, "gurobi" requires pulp to be installed from source.
                Defaults to "cbc", available by default.
            dive (bool, optional):
                True if diving heuristic is used.
                Defaults to False.
            greedy (bool, optional):
                True if randomized greedy algorithm is used to generate extra columns.
                Only valid for capacity constraints, time constraints, num stops constraints.
                Defaults to False.

        Returns:
            float: Optimal solution of MIP based on generated columns
        """

        # set solving attributes
        self._more_routes = True
        self._solver = solver
        self._time_limit = time_limit
        self._pricing_strategy = pricing_strategy
        self._exact = exact
        self._cspy = cspy
        self._dive = False
        self._greedy = greedy
        self._start_time = time()
        if preassignments:
            self._preassignments = preassignments
        if initial_routes:
            self._initial_routes = initial_routes

        # If only one type of vehicle, some formatting is done
        if not self.mixed_fleet:
            self._format()

        # Pre-processing
        self._pre_solve()

        # Initialization
        self._initialize(solver)

        # Column generation
        self._column_generation()

        if dive:
            self._dive = True
            self._more_routes = True
            # Initialization
            self._column_generation()
            (
                self._best_value,
                self._best_routes_as_graphs,
            ) = self.masterproblem.get_total_cost_and_routes(relax=True)
        elif len(self.G.nodes()) > 2:
            # Solve as MIP
            _, _ = self.masterproblem.solve(
                relax=False, time_limit=self._get_time_remaining()
            )
            (
                self._best_value,
                self._best_routes_as_graphs,
            ) = self.masterproblem.get_total_cost_and_routes(relax=False)

        # Get dropped nodes
        if self.drop_penalty:
            self._dropped_nodes = self.masterproblem.dropped_nodes
        # Convert best routes into lists of nodes
        self._best_routes_as_node_lists()
        # Schedule routes over time span if Periodic CVRP
        if self.periodic:
            schedule = Schedule(
                self.G,
                self.periodic,
                self.best_routes,
                self.best_routes_type,
                self.num_vehicles,
                solver,
            )
            schedule.solve(self._get_time_remaining())
            self._schedule = schedule.routes_per_day

    def _column_generation(self):
        while self._more_routes:
            # Generate good columns
            self._find_columns()
            # Stop if time limit is passed
            if self._get_time_remaining() and self._get_time_remaining() <= 5:
                logger.info("time up !")
                break
            # Stop if no improvement limit is passed
            if self._no_improvement > 1000:
                break

    def _pre_solve(self):
        """Some pre-processing."""
        if self.mixed_fleet:
            self._define_vehicle_types()
        else:
            self._vehicle_types = 1
        # Consistency checks
        self._check_arguments()
        # Setup fixed costs
        if self.fixed_cost:
            self._add_fixed_costs()
        # Setup default attributes if missing
        self._update_dummy_attributes()
        # Check options consistency
        self._check_consistency()
        # Check feasibility
        self._check_feasibility()
        # Lock preassigned routes
        if self._preassignments:
            self._lock()
        # Remove infeasible arcs
        self._prune_graph()
        # Compute upper bound on number of stops as knapsack problem
        if self.load_capacity and not self.pickup_delivery:
            self._get_num_stops_upper_bound(self._max_capacity)

    def _initialize(self, solver):  #
        """Initialization with feasible solution."""
        if self._initial_routes:
            # Initial solution is given as input
            self._check_initial_routes()
        else:
            # Initial solution is computed with Clarke & Wright (or round trips)
            self._get_initial_solution()
        # Initial routes are converted to digraphs
        self._convert_initial_routes_to_digraphs()
        # Init master problem
        self.masterproblem = MasterSolvePulp(
            self.G,
            self._routes_with_node,
            self._routes,
            self.drop_penalty,
            self.num_vehicles,
            self.periodic,
            solver,
        )

    def _find_columns(self):
        "Solves masterproblem and pricing problem."

        # Solve restricted relaxed master problem
        if self._dive:
            duals, relaxed_cost = self.masterproblem.solve_and_dive(
                time_limit=self._get_time_remaining()
            )
        else:
            duals, relaxed_cost = self.masterproblem.solve(
                relax=True, time_limit=self._get_time_remaining()
            )
        logger.info("iteration %s, %s" % (self._iteration, relaxed_cost))

        # One subproblem per vehicle type
        for vehicle in range(self._vehicle_types):

            # Solve pricing problem with randomised greedy algorithm
            if (
                self._greedy
                and not self.time_windows
                and not self.distribution_collection
                and not self.pickup_delivery
            ):
                subproblem = self._def_subproblem(duals, vehicle, greedy=True)
                self.routes, self._more_routes = subproblem.solve(n_runs=20)
                # TODO: needs checking as there must be a better way
                # Update master problem only with new routes
                if self._more_routes:
                    for r in (
                        r
                        for r in self.routes
                        if r.graph["name"] not in self.masterproblem.y
                    ):
                        self.masterproblem.update(r)

            # Continue searching for columns
            self._more_routes = False

            if not self._more_routes and self._pricing_strategy == "BestPaths":
                for k_shortest_paths in [3, 5, 7, 9]:
                    subproblem = self._def_subproblem(
                        duals, vehicle, "BestPaths", k_shortest_paths,
                    )
                    self.routes, self._more_routes = subproblem.solve(
                        self._get_time_remaining()
                    )
                    if self._more_routes:
                        break

            if not self._more_routes and self._pricing_strategy == "BestEdges1":
                for alpha in [0.3, 0.5, 0.7, 0.9]:
                    subproblem = self._def_subproblem(
                        duals, vehicle, "BestEdges1", alpha,
                    )
                    self.routes, self._more_routes = subproblem.solve(
                        self._get_time_remaining(),
                        # exact=False,
                    )
                    if self._more_routes:
                        break

            if not self._more_routes and self._pricing_strategy == "BestEdges2":
                for ratio in [0.1, 0.2, 0.3]:
                    subproblem = self._def_subproblem(
                        duals, vehicle, "BestEdges2", ratio,
                    )
                    self.routes, self._more_routes = subproblem.solve(
                        self._get_time_remaining(),
                        # exact=False,
                    )
                    if self._more_routes:
                        break

            # If no column was found heuristically, solve subproblem exactly
            if not self._more_routes or self._pricing_strategy == "Exact":
                subproblem = self._def_subproblem(duals, vehicle)
                self.routes, self._more_routes = subproblem.solve(
                    self._get_time_remaining(),
                    # exact=False,
                )
            if self._more_routes:
                self.masterproblem.update(self.routes[-1])

        # Keep track of convergence rate and update stopping criteria parameters
        self._iteration += 1
        if self._iteration > 1 and relaxed_cost == self._lower_bound[-1]:
            self._no_improvement += 1
        else:
            self._no_improvement = 0
        self._lower_bound.append(relaxed_cost)
        # Add column (new route) to the master problem

    def _get_time_remaining(self):
        """
        Returns:
            - time remaining (in seconds) if time remaining > 5
            - 5 if time remaining < 5
            - None if no time limit set.
        """
        if self._time_limit:
            remaining_time = self._time_limit - (time() - self._start_time)
            if remaining_time > 5:
                return remaining_time
            else:
                return 5
        return None

    def _def_subproblem(
        self,
        duals,
        vehicle_type,
        pricing_strategy="Exact",
        pricing_parameter=None,
        greedy=False,
    ):
        """Instanciates the subproblem."""

        if greedy:
            subproblem = SubProblemGreedy(
                self.G,
                duals,
                self._routes_with_node,
                self._routes,
                vehicle_type,
                self.num_stops,
                self.load_capacity,
                self.duration,
                self.time_windows,
                self.pickup_delivery,
                self.distribution_collection,
            )
            return subproblem

        if self._cspy:
            # With cspy
            subproblem = SubProblemCSPY(
                self.G,
                duals,
                self._routes_with_node,
                self._routes,
                vehicle_type,
                self.num_stops,
                self.load_capacity,
                self.duration,
                self.time_windows,
                self.pickup_delivery,
                self.distribution_collection,
                pricing_strategy,
                pricing_parameter,
                exact=self._exact,
            )
        else:
            # As LP
            subproblem = SubProblemLP(
                self.G,
                duals,
                self._routes_with_node,
                self._routes,
                vehicle_type,
                self.num_stops,
                self.load_capacity,
                self.duration,
                self.time_windows,
                self.pickup_delivery,
                self.distribution_collection,
                pricing_strategy,
                pricing_parameter,
                solver=self._solver,
            )
        return subproblem

    def _get_initial_solution(self):
        """
        If no initial solution is given, creates one :
            - with Clarke & Wright if possible;
            - with a round trip otherwise.
        """
        self._initial_routes = []
        # Run Clarke & Wright if possible
        if (
            not self.time_windows
            and not self.pickup_delivery
            and not self.distribution_collection
            and not self.mixed_fleet
            and not self.periodic
        ):
            best_value = 1e10
            best_num_vehicles = 1e10
            for alpha in [x / 10 for x in range(1, 20)]:
                # for beta in  [x / 10 for x in range(20)]:
                # for gamma in  [x / 10 for x in range(20)]:
                alg = ClarkeWright(
                    self.G,
                    self.load_capacity,
                    self.duration,
                    self.num_stops,
                    alpha,
                    # beta,
                    # gamma,
                )
                alg.run()
                self._initial_routes += alg.best_routes
                if alg.best_value < best_value:
                    best_value = alg.best_value
                    best_num_vehicles = len(alg.best_routes)
            logger.info(
                "Clarke & Wright solution found with value %s and %s vehicles"
                % (best_value, best_num_vehicles)
            )

            # Run greedy algorithm if possible
            alg = Greedy(self.G, self.load_capacity, self.num_stops, self.duration)
            alg.run()
            logger.info(
                "Greedy solution found with value %s and %s vehicles"
                % (alg.best_value, len(alg.best_routes))
            )
            self._initial_routes += alg.best_routes

        # If pickup and delivery, initial routes are Source-pickup-delivery-Sink
        elif self.pickup_delivery:
            for v in self.G.nodes():
                if "request" in self.G.nodes[v]:
                    self._initial_routes.append(
                        ["Source", v, self.G.nodes[v]["request"], "Sink"]
                    )
        # Otherwise compute round trips
        else:
            alg = RoundTrip(self.G)
            alg.run()
            self._initial_routes = alg.round_trips

    def _convert_initial_routes_to_digraphs(self):
        """
        Converts list of initial routes to list of Digraphs.
        By default, initial routes are computed with vehicle type 0 (the first one in the list).
        """
        route_id = 0
        self._routes = []
        self._routes_with_node = {}
        for r in self._initial_routes:
            total_cost = 0
            route_id += 1
            G = DiGraph(name=route_id)
            edges = list(zip(r[:-1], r[1:]))
            for (i, j) in edges:
                edge_cost = self.G.edges[i, j]["cost"][0]
                G.add_edge(i, j, cost=edge_cost)
                total_cost += edge_cost
            G.graph["cost"] = total_cost
            G.graph["vehicle_type"] = 0
            self._routes.append(G)
            for v in r[1:-1]:
                if v in self._routes_with_node:
                    self._routes_with_node[v].append(G)
                else:
                    self._routes_with_node[v] = [G]

    def _get_num_stops_upper_bound(self, max_capacity):
        """
        Finds upper bound on number of stops, from here :
        https://pubsonline.informs.org/doi/10.1287/trsc.1050.0118

        A knapsack problem is solved to maximize the number of
        visits, subject to capacity constraints.
        """

        def knapsack(weights, capacity):
            """
            Binary knapsack solver with identical profits of weight 1.
            Args:
                weights (list) : list of integers
                capacity (int) : maximum capacity
            Returns:
                (int) : maximum number of objects
            """
            n = len(weights)
            # sol : [items, remaining capacity]
            sol = [[0] * (capacity + 1) for i in range(n)]
            added = [[False] * (capacity + 1) for i in range(n)]
            for i in range(n):
                for j in range(capacity + 1):
                    if weights[i] > j:
                        sol[i][j] = sol[i - 1][j]
                    else:
                        sol_add = 1 + sol[i - 1][j - weights[i]]
                        if sol_add > sol[i - 1][j]:
                            sol[i][j] = sol_add
                            added[i][j] = True
                        else:
                            sol[i][j] = sol[i - 1][j]
            return sol[n - 1][capacity]

        # Maximize sum of vertices such that sum of demands respect capacity constraints
        demands = [int(self.G.nodes[v]["demand"]) for v in self.G.nodes()]
        # Solve the knapsack problem
        max_num_stops = knapsack(demands, max_capacity)
        if self.distribution_collection:
            collect = [int(self.G.nodes[v]["collect"]) for v in self.G.nodes()]
            max_num_stops = min(max_num_stops, knapsack(collect, max_capacity))
        # Update num_stops attribute
        if self.num_stops:
            self.num_stops = min(max_num_stops, self.num_stops)
        else:
            self.num_stops = max_num_stops
        logger.info("new upper bound : max num stops = %s" % self.num_stops)

    def _lock(self):
        """
        Processes preassigned routes and edges.
        If the route is complete, it is removed from the vrp.
        If not, for all edges of the incomplete route, the cost is set to 0
        (to guarantee that the sequence will remain as is).
        """
        for route in self._preassignments:
            edges = list(zip(route[:-1], route[1:]))
            # If the route cannot be extended, remove it
            if route[0] == "Source" and route[-1] == "Sink":
                logger.info("locking %s" % route)
                self.G.remove_nodes_from(route[1:-1])
            # Otherwise, keep it and set the costs to 0
            else:
                for (i, j) in edges:
                    for k in range(self._vehicle_types):
                        self.G.edges[i, j]["cost"][k] = 0

        # If all vertices are locked, do not generate columns
        if len(self.G.nodes()) == 2:
            self._more_routes = False

    def _add_fixed_costs(self):
        """Adds fixed cost on each outgoing edge from Source."""
        for v in self.G.successors("Source"):
            for k in range(self._vehicle_types):
                self.G.edges["Source", v]["cost"][k] += self.fixed_cost[k]

    def _prune_graph(self):
        """
        Preprocessing:
           - Removes useless edges from graph
           - Strengthens time windows
        """
        infeasible_arcs = []
        if isinstance(self.load_capacity, list):
            self._max_capacity = max(self.load_capacity)
        else:
            self._max_capacity = self.load_capacity
        # Remove infeasible arcs (capacities)
        if self.load_capacity:
            for (i, j) in self.G.edges():
                if (
                    self.G.nodes[i]["demand"] + self.G.nodes[j]["demand"]
                    > self._max_capacity
                ):
                    infeasible_arcs.append((i, j))

        # Remove infeasible arcs (time windows)
        if self.time_windows:
            for (i, j) in self.G.edges():
                travel_time = self.G.edges[i, j]["time"]
                service_time = self.G.nodes[i]["service_time"]
                tail_inf_time_window = self.G.nodes[i]["lower"]
                head_sup_time_window = self.G.nodes[j]["upper"]
                if (
                    tail_inf_time_window + travel_time + service_time
                    > head_sup_time_window
                ):
                    infeasible_arcs.append((i, j))
            # Strengthen time windows
            for v in self.G.nodes():
                if v not in ["Source", "Sink"]:
                    # earliest time is coming straight from depot
                    self.G.nodes[v]["lower"] = max(
                        self.G.nodes[v]["lower"],
                        self.G.nodes["Source"]["lower"]
                        + self.G.edges["Source", v]["time"],
                    )
                    # Latest time is going straight to depot
                    self.G.nodes[v]["upper"] = min(
                        self.G.nodes[v]["upper"],
                        self.G.nodes["Sink"]["upper"] - self.G.edges[v, "Sink"]["time"],
                    )
        self.G.remove_edges_from(infeasible_arcs)

    def _update_dummy_attributes(self):
        """Adds dummy attributes on nodes and edges if missing."""
        # Set attr = 0 if missing
        for v in self.G.nodes():
            for attribute in [
                "demand",
                "collect",
                "service_time",
                "lower",
                "upper",
            ]:
                if attribute not in self.G.nodes[v]:
                    self.G.nodes[v][attribute] = 0
            # Ignore demand at Source/Sink
            if v in ["Source", "Sink"] and self.G.nodes[v]["demand"] > 0:
                logger.warning(
                    "Demand %s at node %s is ignored." % (self.G.nodes[v]["demand"], v)
                )
                self.G.nodes[v]["demand"] = 0

            # Set frequency = 1 if missing
            for attribute in ["frequency"]:
                if attribute not in self.G.nodes[v]:
                    self.G.nodes[v][attribute] = 1
        # Add Source-Sink so that subproblem is always feasible
        if ("Source", "Sink") not in self.G.edges():
            self.G.add_edge("Source", "Sink", cost=[0] * self._vehicle_types)
        # Set time = 0 if missing
        for (i, j) in self.G.edges():
            for attribute in ["time"]:
                if attribute not in self.G.edges[i, j]:
                    self.G.edges[i, j][attribute] = 0
        # Readjust Sink time windows
        if self.G.nodes["Sink"]["upper"] == 0:
            self.G.nodes["Sink"]["upper"] = max(
                self.G.nodes[u]["upper"]
                + self.G.nodes[u]["service_time"]
                + self.G.edges[u, "Sink"]["time"]
                for u in self.G.predecessors("Sink")
            )
        # Keep a (deep) copy of the graph
        self._H = self.G.to_directed()

    def _check_vrp(self):
        """Checks if graph is well defined."""
        # if G is not a DiGraph
        if not isinstance(self.G, DiGraph):
            raise TypeError(
                "Input graph must be of type networkx.classes.digraph.DiGraph."
            )
        for v in ["Source", "Sink"]:
            # If Source or Sink is missing
            if v not in self.G.nodes():
                raise KeyError("Input graph requires Source and Sink nodes.")
            # If Source has incoming edges
            if len(list(self.G.predecessors("Source"))) > 0:
                raise NetworkXError("Source must have no incoming edges.")
            # If Sink has outgoing edges
            if len(list(self.G.successors("Sink"))) > 0:
                raise NetworkXError("Sink must have no outgoing edges.")
        # Roundtrips should always be possible
        # Missing edges are added with a high cost
        for v in self.G.nodes():
            if v not in ["Source", "Sink"]:
                if v not in self.G.successors("Source"):
                    logger.warning("Source not connected to %s" % v)
                    self.G.add_edge("Source", v, cost=1e10)
                if v not in self.G.predecessors("Sink"):
                    logger.warning("%s not connected to Sink" % v)
                    self.G.add_edge(v, "Sink", cost=1e10)
        # If graph is disconnected
        if not has_path(self.G, "Source", "Sink"):
            raise NetworkXError("Source and Sink are not connected.")
        # If cost is missing
        for (i, j) in self.G.edges():
            if "cost" not in self.G.edges[i, j]:
                raise KeyError("Edge (%s,%s) requires cost attribute" % (i, j))

    def _check_arguments(self):
        """Checks if arguments are consistent."""
        # If num_stops/load_capacity/duration are not integers
        if self.num_stops and (
            not isinstance(self.num_stops, int) or self.num_stops <= 0
        ):
            raise TypeError("Maximum number of stops must be positive integer.")
        if self.load_capacity:
            for value in self.load_capacity:
                if not isinstance(value, int) or value <= 0:
                    raise TypeError("Load capacity must be positive integer.")
        if self.duration and (not isinstance(self.duration, int) or self.duration < 0):
            raise TypeError("Maximum duration must be positive integer.")
        strategies = [
            "Exact",
            "BestEdges1",
            "BestEdges2",
            "BestPaths",
        ]
        if self._pricing_strategy not in strategies:
            raise ValueError(
                "Pricing strategy %s is not valid. Pick one among %s"
                % (self._pricing_strategy, strategies)
            )
        if self.mixed_fleet:
            if self.load_capacity and self.num_vehicles:
                if not len(self.load_capacity) == len(self.num_vehicles):
                    raise ValueError(
                        "Input arguments load_capacity and num_vehicles must have same dimension."
                    )
            if self.load_capacity and self.fixed_cost:
                if not len(self.load_capacity) == len(self.fixed_cost):
                    raise ValueError(
                        "Input arguments load_capacity and fixed_cost must have same dimension."
                    )
            if self.num_vehicles and self.fixed_cost:
                if not len(self.num_vehicles) == len(self.fixed_cost):
                    raise ValueError(
                        "Input arguments num_vehicles and fixed_cost must have same dimension."
                    )
            for (i, j) in self.G.edges():
                if not isinstance(self.G.edges[i, j]["cost"], list):
                    raise TypeError(
                        "Cost attribute for edge (%s,%s) should be of type list"
                    )
                if len(self.G.edges[i, j]["cost"]) != self._vehicle_types:
                    raise ValueError(
                        "Cost attribute for edge (%s,%s) has dimension %s, should have dimension %s."
                        % (i, j, len(self.G.edges[i, j]["cost"]), self._vehicle_types)
                    )

    def _check_initial_routes(self):
        """
        Checks if initial routes are consistent.
        TO DO : check if it is entirely feasible depending on VRP type.
        One way of doing it : run the subproblem by fixing variables corresponding to initial solution.
        """
        # Check if routes start at Sink and end at Node
        for route in self._initial_routes:
            if route[0] != "Source" or route[-1] != "Sink":
                raise ValueError(
                    "Route %s must start at Source and end at Sink" % route
                )
        # Check if every node is in at least one route
        for v in self.G.nodes():
            if v not in ["Source", "Sink"]:
                node_found = 0
                for route in self._initial_routes:
                    if v in route:
                        node_found += 1
                if node_found == 0:
                    raise KeyError("Node %s missing from initial solution." % v)
        # Check if edges from initial solution exist and have cost attribute
        for route in self._initial_routes:
            edges = list(zip(route[:-1], route[1:]))
            for (i, j) in edges:
                if (i, j) not in self.G.edges():
                    raise KeyError(
                        "Edge (%s,%s) in route %s missing in graph." % (i, j, route)
                    )
                if "cost" not in self.G.edges[i, j]:
                    raise KeyError("Edge (%s,%s) has no cost attribute." % (i, j))

    def _check_consistency(self):
        """Raises errors if options are inconsistent with parameters."""
        # pickup delivery requires cspy=False
        if self._cspy and self.pickup_delivery:
            raise NotImplementedError("pickup_delivery option requires cspy=False.")
        # pickup delivery requires pricing_stragy="Exact"
        if self.pickup_delivery and self._pricing_strategy != "Exact":
            self._pricing_strategy = "Exact"
            logger.warning("Pricing_strategy changed to 'Exact'.")
        # pickup delivery expects at least one request
        if self.pickup_delivery:
            request = False
            for v in self.G.nodes():
                if "request" in self.G.nodes[v]:
                    request = True
                    break
            if not request:
                raise KeyError("pickup_delivery option expects at least one request.")

    def _check_feasibility(self):
        """Checks basic problem feasibility."""
        if self.load_capacity:
            for v in self.G.nodes():
                if self.G.nodes[v]["demand"] > max(self.load_capacity):
                    raise ValueError(
                        "Demand %s at node %s larger than max capacity %s."
                        % (self.G.nodes[v]["demand"], v, max(self.load_capacity))
                    )
        if self.duration:
            for v in self.G.nodes():
                if v not in ["Source", "Sink"]:
                    round_trip_duration = (
                        self.G.nodes[v]["service_time"]
                        + self.G.edges["Source", v]["time"]
                        + self.G.edges[v, "Sink"]["time"]
                    )
                    if round_trip_duration > self.duration:
                        raise ValueError(
                            "Node %s not reachable: duration of path [Source,%s,Sink], %s, is larger than max duration %s."
                            % (v, v, round_trip_duration, self.duration)
                        )

    def _best_routes_as_node_lists(self):
        """Converts route as DiGraph to route as node list."""
        self._best_routes = {}
        self._best_routes_vehicle_type = {}
        route_id = 1
        for route in self._best_routes_as_graphs:
            node_list = shortest_path(route, "Source", "Sink")
            self._best_routes[route_id] = node_list
            self._best_routes_vehicle_type[route_id] = route.graph["vehicle_type"]
            route_id += 1
        # Merge with preassigned complete routes
        for route in self._preassignments:
            if route[0] == "Source" and route[-1] == "Sink":
                self._best_routes[route_id] = route
                edges = list(zip(route[:-1], route[1:]))
                best_cost = 1e10
                for k in range(self._vehicle_types):
                    # If different vehicles, the cheapest feasible one is accounted for
                    cost = sum([self._H.edges[i, j]["cost"][k] for (i, j) in edges])
                    load = sum([self._H.nodes[i]["demand"] for i in route])
                    if cost < best_cost:
                        if self.load_capacity:
                            if load <= self.load_capacity[k]:
                                best_cost = cost
                                self._best_routes_vehicle_type[route_id] = k
                        else:
                            best_cost = cost
                            self._best_routes_vehicle_type[route_id] = k
                route_id += 1

    def _format(self):
        """Attributes are stored as singletons."""
        for (i, j) in self.G.edges():
            if not isinstance(self.G.edges[i, j]["cost"], list):
                self.G.edges[i, j]["cost"] = [self.G.edges[i, j]["cost"]]
        if self.num_vehicles:
            if not isinstance(self.num_vehicles, list):
                self.num_vehicles = [self.num_vehicles]
        if self.fixed_cost:
            if not isinstance(self.fixed_cost, list):
                self.fixed_cost = [self.fixed_cost]
        if self.load_capacity:
            if not isinstance(self.load_capacity, list):
                self.load_capacity = [self.load_capacity]

    def _define_vehicle_types(self):
        """
        The number of types of vehicle is the length of load_capacity
        or fixed_cost or num_vehicles.
        """
        if self.load_capacity:
            self._vehicle_types = len(self.load_capacity)
        elif self.fixed_cost:
            self._vehicle_types = len(self.fixed_cost)
        elif self.num_vehicles:
            self._vehicle_types = len(self.num_vehicles)

    @property
    def best_routes_type(self):
        return self._best_routes_vehicle_type

    @property
    def best_value(self):
        """Returns value of best solution found."""
        if self.drop_penalty:
            penalty = self.drop_penalty * len(self._dropped_nodes)
            return sum(self.best_routes_cost.values()) + penalty
        return sum(self.best_routes_cost.values())

    @property
    def best_routes(self):
        """
        Returns dict of best routes found.
        Keys : route_id; values : list of ordered nodes from Source to Sink."""
        return self._best_routes

    @property
    def best_routes_cost(self):
        """Returns dict with route ids as keys and route costs as values."""
        cost = {}
        for route in self.best_routes:
            edges = list(zip(self.best_routes[route][:-1], self.best_routes[route][1:]))
            k = self._best_routes_vehicle_type[route]
            cost[route] = sum([self._H.edges[i, j]["cost"][k] for (i, j) in edges])
        return cost

    @property
    def best_routes_load(self):
        """Returns dict with route ids as keys and route loads as values."""
        load = {}
        if (
            not self.load_capacity
            or self.distribution_collection
            or self.pickup_delivery
        ):
            return load
        for route in self.best_routes:
            load[route] = sum(
                [self._H.nodes[v]["demand"] for v in self.best_routes[route]]
            )
        return load

    @property
    def node_load(self):
        """
        Returns nested dict.
        First key : route id ; second key : node ; value : load.
        If truck is collecting, load refers to accumulated load on truck.
        If truck is distributing, load refers to accumulated amount that has been unloaded.
        """
        load = {}
        if (
            not self.load_capacity
            and not self.pickup_delivery
            and not self.distribution_collection
        ):
            return load
        for i in self.best_routes:
            load[i] = {}
            amount = 0
            for v in self.best_routes[i]:
                amount += self._H.nodes[v]["demand"]
                if self.distribution_collection:
                    amount -= self._H.nodes[v]["collect"]
                load[i][v] = amount
            del load[i]["Source"]
        return load

    @property
    def best_routes_duration(self):
        """Returns dict with route ids as keys and route durations as values."""
        duration = {}
        if not self.duration and not self.time_windows:
            return duration
        for route in self.best_routes:
            edges = list(zip(self.best_routes[route][:-1], self.best_routes[route][1:]))
            # Travel times
            duration[route] = sum([self._H.edges[i, j]["time"] for (i, j) in edges])
            # Service times
            duration[route] += sum(
                [self._H.nodes[v]["service_time"] for v in self.best_routes[route]]
            )
        return duration

    @property
    def arrival_time(self):
        """
        Returns nested dict.
        First key : route id ; second key : node ; value : arrival time.
        """
        arrival = {}
        if not self.duration and not self.time_windows:
            return arrival
        for i in self.best_routes:
            arrival[i] = {}
            arrival[i]["Source"] = self._H.nodes["Source"]["lower"]
            route = self.best_routes[i]
            for j in range(1, len(route)):
                tail = route[j - 1]
                head = route[j]
                arrival[i][head] = max(
                    arrival[i][tail]
                    + self._H.nodes[tail]["service_time"]
                    + self._H.edges[tail, head]["time"],
                    self._H.nodes[head]["lower"],
                )
            del arrival[i]["Source"]
        return arrival

    @property
    def departure_time(self):
        """
        Returns nested dict.
        First key : route id ; second key : node ; value : departure time.
        """
        departure = {}
        if not self.duration and not self.time_windows:
            return departure
        for i in self.best_routes:
            departure[i] = {}
            departure[i]["Source"] = self._H.nodes["Source"]["lower"]
            route = self.best_routes[i]
            for j in range(1, len(route) - 1):
                tail = route[j - 1]
                head = route[j]
                departure[i][head] = (
                    max(
                        departure[i][tail]
                        + self._H.nodes[tail]["service_time"]
                        + self._H.edges[tail, head]["time"],
                        self._H.nodes[head]["lower"],
                    )
                    + self._H.nodes[head]["service_time"]
                )
        return departure

    @property
    def schedule(self):
        """If Periodic CVRP, returns a dict with keys a day number and values the route IDs scheduled this day."""
        if self.periodic:
            return self._schedule
        return
>>>>>>> 278e5e53
<|MERGE_RESOLUTION|>--- conflicted
+++ resolved
@@ -1,4 +1,3 @@
-<<<<<<< HEAD
 from networkx import DiGraph, shortest_path, NetworkXError, has_path
 import logging
 from time import time
@@ -204,14 +203,18 @@
             self._more_routes = True
             # Initialization
             self._column_generation()
-            self._best_value, self._best_routes_as_graphs = \
-                    self.masterproblem.get_total_cost_and_routes(relax=True)
-        else:
+            (
+                self._best_value,
+                self._best_routes_as_graphs,
+            ) = self.masterproblem.get_total_cost_and_routes(relax=True)
+        elif len(self.G.nodes()) > 2:
             # Solve as MIP
             _, _ = self.masterproblem.solve(
                 relax=False, time_limit=self._get_time_remaining())
-            self._best_value, self._best_routes_as_graphs = \
-                    self.masterproblem.get_total_cost_and_routes(relax=False)
+            (
+                self._best_value,
+                self._best_routes_as_graphs,
+            ) = self.masterproblem.get_total_cost_and_routes(relax=False)
 
         # Get dropped nodes
         if self.drop_penalty:
@@ -258,6 +261,8 @@
         self._update_dummy_attributes()
         # Check options consistency
         self._check_consistency()
+        # Check feasibility
+        self._check_feasibility()
         # Lock preassigned routes
         if self._preassignments:
             self._lock()
@@ -278,10 +283,15 @@
         # Initial routes are converted to digraphs
         self._convert_initial_routes_to_digraphs()
         # Init master problem
-        self.masterproblem = MasterSolvePulp(self.G, self._routes_with_node,
-                                             self._routes, self.drop_penalty,
-                                             self.num_vehicles, self.periodic,
-                                             solver)
+        self.masterproblem = MasterSolvePulp(
+            self.G,
+            self._routes_with_node,
+            self._routes,
+            self.drop_penalty,
+            self.num_vehicles,
+            self.periodic,
+            solver,
+        )
 
     def _find_columns(self):
         "Solves masterproblem and pricing problem."
@@ -373,8 +383,7 @@
             self._no_improvement += 1
         else:
             self._no_improvement = 0
-        if not self._dive:
-            self._lower_bound.append(relaxed_cost)
+        self._lower_bound.append(relaxed_cost)
         # Add column (new route) to the master problem
 
     def _get_time_remaining(self):
@@ -603,6 +612,10 @@
                     for k in range(self._vehicle_types):
                         self.G.edges[i, j]["cost"][k] = 0
 
+        # If all vertices are locked, do not generate columns
+        if len(self.G.nodes()) == 2:
+            self._more_routes = False
+
     def _add_fixed_costs(self):
         """Adds fixed cost on each outgoing edge from Source."""
         for v in self.G.successors("Source"):
@@ -711,6 +724,16 @@
             # If Sink has outgoing edges
             if len(list(self.G.successors("Sink"))) > 0:
                 raise NetworkXError("Sink must have no outgoing edges.")
+        # Roundtrips should always be possible
+        # Missing edges are added with a high cost
+        for v in self.G.nodes():
+            if v not in ["Source", "Sink"]:
+                if v not in self.G.successors("Source"):
+                    logger.warning("Source not connected to %s" % v)
+                    self.G.add_edge("Source", v, cost=1e10)
+                if v not in self.G.predecessors("Sink"):
+                    logger.warning("%s not connected to Sink" % v)
+                    self.G.add_edge(v, "Sink", cost=1e10)
         # If graph is disconnected
         if not has_path(self.G, "Source", "Sink"):
             raise NetworkXError("Source and Sink are not connected.")
@@ -824,6 +847,26 @@
                 raise KeyError(
                     "pickup_delivery option expects at least one request.")
 
+    def _check_feasibility(self):
+        """Checks basic problem feasibility."""
+        if self.load_capacity:
+            for v in self.G.nodes():
+                if self.G.nodes[v]["demand"] > max(self.load_capacity):
+                    raise ValueError(
+                        "Demand %s at node %s larger than max capacity %s." %
+                        (self.G.nodes[v]["demand"], v, max(
+                            self.load_capacity)))
+        if self.duration:
+            for v in self.G.nodes():
+                if v not in ["Source", "Sink"]:
+                    round_trip_duration = (self.G.nodes[v]["service_time"] +
+                                           self.G.edges["Source", v]["time"] +
+                                           self.G.edges[v, "Sink"]["time"])
+                    if round_trip_duration > self.duration:
+                        raise ValueError(
+                            "Node %s not reachable: duration of path [Source,%s,Sink], %s, is larger than max duration %s."
+                            % (v, v, round_trip_duration, self.duration))
+
     def _best_routes_as_node_lists(self):
         """Converts route as DiGraph to route as node list."""
         self._best_routes = {}
@@ -1020,1093 +1063,4 @@
         """If Periodic CVRP, returns a dict with keys a day number and values the route IDs scheduled this day."""
         if self.periodic:
             return self._schedule
-        return
-=======
-from networkx import DiGraph, shortest_path, NetworkXError, has_path
-import logging
-from time import time
-
-from vrpy.greedy import Greedy
-from vrpy.master_solve_pulp import MasterSolvePulp
-from vrpy.subproblem_lp import SubProblemLP
-from vrpy.subproblem_cspy import SubProblemCSPY
-from vrpy.subproblem_greedy import SubProblemGreedy
-from vrpy.clarke_wright import ClarkeWright, RoundTrip
-from vrpy.schedule import Schedule
-
-logger = logging.getLogger(__name__)
-logging.basicConfig(level=logging.INFO)
-
-
-class VehicleRoutingProblem:
-    """
-    Stores the underlying network of the VRP and parameters for solving with a column generation approach.
-
-    Args:
-        G (DiGraph): The underlying network.
-        num_stops (int, optional):
-            Maximum number of stops.
-            Defaults to None.
-        load_capacity (list, optional):
-            Maximum load per vehicle.
-            Each item of the list points to a different capacity.
-            Defaults to None.
-        duration (int, optional):
-            Maximum duration of route.
-            Defaults to None.
-        time_windows (bool, optional):
-            True if time windows on vertices.
-            Defaults to False.
-        pickup_delivery (bool, optional):
-            True if pickup and delivery constraints.
-            Defaults to False.
-        distribution_collection (bool, optional):
-            True if distribution and collection are simultaneously enforced.
-            Defaults to False.
-        drop_penalty (int, optional):
-            Value of penalty if node is dropped.
-            Defaults to None.
-        fixed_cost (int, optional):
-            Fixed cost per vehicle.
-            Defaults to 0.
-        num_vehicles (int, optional):
-            Maximum number of vehicles available.
-            Defaults to None (in this case num_vehicles is unbounded).
-        periodic (int, optional):
-            Time span if vertices are to be visited periodically.
-            Defaults to None.
-        mixed_fleet (bool, optional):
-            True if heterogeneous fleet.
-            Defaluts to False.
-    """
-
-    def __init__(
-        self,
-        G,
-        num_stops=None,
-        load_capacity=None,
-        duration=None,
-        time_windows=False,
-        pickup_delivery=False,
-        distribution_collection=False,
-        drop_penalty=None,
-        fixed_cost=0,
-        num_vehicles=None,
-        periodic=None,
-        mixed_fleet=False,
-    ):
-        self.G = G
-        # VRP options/constraints
-        self.num_stops = num_stops
-        self.load_capacity = load_capacity
-        self.duration = duration
-        self.time_windows = time_windows
-        self.pickup_delivery = pickup_delivery
-        self.distribution_collection = distribution_collection
-        self.drop_penalty = drop_penalty
-        self.fixed_cost = fixed_cost
-        self.num_vehicles = num_vehicles if num_vehicles is not None else []
-        self.periodic = periodic
-        self.mixed_fleet = mixed_fleet
-        # Parameters for solving
-        self.masterproblem = None
-        self.routes = []
-        self._solver = None
-        self._time_limit = None
-        self._pricing_strategy = None
-        self._exact = None
-        self._cspy = None
-        self._dive = None
-        self._start_time = None
-        self._greedy = None
-        # parameters for column generation stopping criteria
-        self._more_routes = None
-        self._iteration = 0
-        self._no_improvement = 0
-        self._lower_bound = []
-        # Parameters for initial solution
-        self._initial_routes = []
-        self._preassignments = []
-        # Parameters for final solution
-        self._best_value = None
-        self._best_routes = []
-        self._best_routes_as_graphs = []
-
-        # Check if given inputs are consistent
-        self._check_vrp()
-
-    def solve(
-        self,
-        initial_routes=None,
-        preassignments=None,
-        pricing_strategy="BestEdges1",
-        cspy=True,
-        exact=True,
-        time_limit=None,
-        solver="cbc",
-        dive=False,
-        greedy=False,
-    ):
-        """Iteratively generates columns with negative reduced cost and solves as MIP.
-
-        Args:
-            initial_routes (list, optional):
-                List of routes (ordered list of nodes).
-                Feasible solution for first iteration.
-                Defaults to None.
-            preassignments (list, optional):
-                List of preassigned routes (ordered list of nodes).
-                If the route contains Source and Sink nodes, it is locked, otherwise it may be extended.
-                Defaults to None.
-            pricing_strategy (str, optional):
-                Strategy used for solving the sub problem.
-                Options available :
-                    - "Exact": the subproblem is solved exactly;
-                    - "BestEdges1": some edges are removed;
-                    - "BestEdges2": some edges are removed (with a different strategy);
-                    - "BestPaths": some edges are removed (with a different strategy);
-                Defaults to "BestEdges".
-            cspy (bool, optional):
-                True if cspy is used for subproblem.
-                Defaults to True.
-            exact (bool, optional):
-                True if only cspy's exact algorithm is used to generate columns.
-                Otherwise, heuristics will be used until they produce +ve
-                reduced cost columns, after which the exact algorithm is used.
-                Defaults to True.
-            time_limit (int, optional):
-                Maximum number of seconds allowed for solving (for finding columns).
-                Defaults to None.
-            solver (str, optional):
-                Solver used.
-                Three options available: "cbc", "cplex", "gurobi".
-                Using "cplex" or "gurobi" requires installation. Not available by default.
-                Additionally, "gurobi" requires pulp to be installed from source.
-                Defaults to "cbc", available by default.
-            dive (bool, optional):
-                True if diving heuristic is used.
-                Defaults to False.
-            greedy (bool, optional):
-                True if randomized greedy algorithm is used to generate extra columns.
-                Only valid for capacity constraints, time constraints, num stops constraints.
-                Defaults to False.
-
-        Returns:
-            float: Optimal solution of MIP based on generated columns
-        """
-
-        # set solving attributes
-        self._more_routes = True
-        self._solver = solver
-        self._time_limit = time_limit
-        self._pricing_strategy = pricing_strategy
-        self._exact = exact
-        self._cspy = cspy
-        self._dive = False
-        self._greedy = greedy
-        self._start_time = time()
-        if preassignments:
-            self._preassignments = preassignments
-        if initial_routes:
-            self._initial_routes = initial_routes
-
-        # If only one type of vehicle, some formatting is done
-        if not self.mixed_fleet:
-            self._format()
-
-        # Pre-processing
-        self._pre_solve()
-
-        # Initialization
-        self._initialize(solver)
-
-        # Column generation
-        self._column_generation()
-
-        if dive:
-            self._dive = True
-            self._more_routes = True
-            # Initialization
-            self._column_generation()
-            (
-                self._best_value,
-                self._best_routes_as_graphs,
-            ) = self.masterproblem.get_total_cost_and_routes(relax=True)
-        elif len(self.G.nodes()) > 2:
-            # Solve as MIP
-            _, _ = self.masterproblem.solve(
-                relax=False, time_limit=self._get_time_remaining()
-            )
-            (
-                self._best_value,
-                self._best_routes_as_graphs,
-            ) = self.masterproblem.get_total_cost_and_routes(relax=False)
-
-        # Get dropped nodes
-        if self.drop_penalty:
-            self._dropped_nodes = self.masterproblem.dropped_nodes
-        # Convert best routes into lists of nodes
-        self._best_routes_as_node_lists()
-        # Schedule routes over time span if Periodic CVRP
-        if self.periodic:
-            schedule = Schedule(
-                self.G,
-                self.periodic,
-                self.best_routes,
-                self.best_routes_type,
-                self.num_vehicles,
-                solver,
-            )
-            schedule.solve(self._get_time_remaining())
-            self._schedule = schedule.routes_per_day
-
-    def _column_generation(self):
-        while self._more_routes:
-            # Generate good columns
-            self._find_columns()
-            # Stop if time limit is passed
-            if self._get_time_remaining() and self._get_time_remaining() <= 5:
-                logger.info("time up !")
-                break
-            # Stop if no improvement limit is passed
-            if self._no_improvement > 1000:
-                break
-
-    def _pre_solve(self):
-        """Some pre-processing."""
-        if self.mixed_fleet:
-            self._define_vehicle_types()
-        else:
-            self._vehicle_types = 1
-        # Consistency checks
-        self._check_arguments()
-        # Setup fixed costs
-        if self.fixed_cost:
-            self._add_fixed_costs()
-        # Setup default attributes if missing
-        self._update_dummy_attributes()
-        # Check options consistency
-        self._check_consistency()
-        # Check feasibility
-        self._check_feasibility()
-        # Lock preassigned routes
-        if self._preassignments:
-            self._lock()
-        # Remove infeasible arcs
-        self._prune_graph()
-        # Compute upper bound on number of stops as knapsack problem
-        if self.load_capacity and not self.pickup_delivery:
-            self._get_num_stops_upper_bound(self._max_capacity)
-
-    def _initialize(self, solver):  #
-        """Initialization with feasible solution."""
-        if self._initial_routes:
-            # Initial solution is given as input
-            self._check_initial_routes()
-        else:
-            # Initial solution is computed with Clarke & Wright (or round trips)
-            self._get_initial_solution()
-        # Initial routes are converted to digraphs
-        self._convert_initial_routes_to_digraphs()
-        # Init master problem
-        self.masterproblem = MasterSolvePulp(
-            self.G,
-            self._routes_with_node,
-            self._routes,
-            self.drop_penalty,
-            self.num_vehicles,
-            self.periodic,
-            solver,
-        )
-
-    def _find_columns(self):
-        "Solves masterproblem and pricing problem."
-
-        # Solve restricted relaxed master problem
-        if self._dive:
-            duals, relaxed_cost = self.masterproblem.solve_and_dive(
-                time_limit=self._get_time_remaining()
-            )
-        else:
-            duals, relaxed_cost = self.masterproblem.solve(
-                relax=True, time_limit=self._get_time_remaining()
-            )
-        logger.info("iteration %s, %s" % (self._iteration, relaxed_cost))
-
-        # One subproblem per vehicle type
-        for vehicle in range(self._vehicle_types):
-
-            # Solve pricing problem with randomised greedy algorithm
-            if (
-                self._greedy
-                and not self.time_windows
-                and not self.distribution_collection
-                and not self.pickup_delivery
-            ):
-                subproblem = self._def_subproblem(duals, vehicle, greedy=True)
-                self.routes, self._more_routes = subproblem.solve(n_runs=20)
-                # TODO: needs checking as there must be a better way
-                # Update master problem only with new routes
-                if self._more_routes:
-                    for r in (
-                        r
-                        for r in self.routes
-                        if r.graph["name"] not in self.masterproblem.y
-                    ):
-                        self.masterproblem.update(r)
-
-            # Continue searching for columns
-            self._more_routes = False
-
-            if not self._more_routes and self._pricing_strategy == "BestPaths":
-                for k_shortest_paths in [3, 5, 7, 9]:
-                    subproblem = self._def_subproblem(
-                        duals, vehicle, "BestPaths", k_shortest_paths,
-                    )
-                    self.routes, self._more_routes = subproblem.solve(
-                        self._get_time_remaining()
-                    )
-                    if self._more_routes:
-                        break
-
-            if not self._more_routes and self._pricing_strategy == "BestEdges1":
-                for alpha in [0.3, 0.5, 0.7, 0.9]:
-                    subproblem = self._def_subproblem(
-                        duals, vehicle, "BestEdges1", alpha,
-                    )
-                    self.routes, self._more_routes = subproblem.solve(
-                        self._get_time_remaining(),
-                        # exact=False,
-                    )
-                    if self._more_routes:
-                        break
-
-            if not self._more_routes and self._pricing_strategy == "BestEdges2":
-                for ratio in [0.1, 0.2, 0.3]:
-                    subproblem = self._def_subproblem(
-                        duals, vehicle, "BestEdges2", ratio,
-                    )
-                    self.routes, self._more_routes = subproblem.solve(
-                        self._get_time_remaining(),
-                        # exact=False,
-                    )
-                    if self._more_routes:
-                        break
-
-            # If no column was found heuristically, solve subproblem exactly
-            if not self._more_routes or self._pricing_strategy == "Exact":
-                subproblem = self._def_subproblem(duals, vehicle)
-                self.routes, self._more_routes = subproblem.solve(
-                    self._get_time_remaining(),
-                    # exact=False,
-                )
-            if self._more_routes:
-                self.masterproblem.update(self.routes[-1])
-
-        # Keep track of convergence rate and update stopping criteria parameters
-        self._iteration += 1
-        if self._iteration > 1 and relaxed_cost == self._lower_bound[-1]:
-            self._no_improvement += 1
-        else:
-            self._no_improvement = 0
-        self._lower_bound.append(relaxed_cost)
-        # Add column (new route) to the master problem
-
-    def _get_time_remaining(self):
-        """
-        Returns:
-            - time remaining (in seconds) if time remaining > 5
-            - 5 if time remaining < 5
-            - None if no time limit set.
-        """
-        if self._time_limit:
-            remaining_time = self._time_limit - (time() - self._start_time)
-            if remaining_time > 5:
-                return remaining_time
-            else:
-                return 5
-        return None
-
-    def _def_subproblem(
-        self,
-        duals,
-        vehicle_type,
-        pricing_strategy="Exact",
-        pricing_parameter=None,
-        greedy=False,
-    ):
-        """Instanciates the subproblem."""
-
-        if greedy:
-            subproblem = SubProblemGreedy(
-                self.G,
-                duals,
-                self._routes_with_node,
-                self._routes,
-                vehicle_type,
-                self.num_stops,
-                self.load_capacity,
-                self.duration,
-                self.time_windows,
-                self.pickup_delivery,
-                self.distribution_collection,
-            )
-            return subproblem
-
-        if self._cspy:
-            # With cspy
-            subproblem = SubProblemCSPY(
-                self.G,
-                duals,
-                self._routes_with_node,
-                self._routes,
-                vehicle_type,
-                self.num_stops,
-                self.load_capacity,
-                self.duration,
-                self.time_windows,
-                self.pickup_delivery,
-                self.distribution_collection,
-                pricing_strategy,
-                pricing_parameter,
-                exact=self._exact,
-            )
-        else:
-            # As LP
-            subproblem = SubProblemLP(
-                self.G,
-                duals,
-                self._routes_with_node,
-                self._routes,
-                vehicle_type,
-                self.num_stops,
-                self.load_capacity,
-                self.duration,
-                self.time_windows,
-                self.pickup_delivery,
-                self.distribution_collection,
-                pricing_strategy,
-                pricing_parameter,
-                solver=self._solver,
-            )
-        return subproblem
-
-    def _get_initial_solution(self):
-        """
-        If no initial solution is given, creates one :
-            - with Clarke & Wright if possible;
-            - with a round trip otherwise.
-        """
-        self._initial_routes = []
-        # Run Clarke & Wright if possible
-        if (
-            not self.time_windows
-            and not self.pickup_delivery
-            and not self.distribution_collection
-            and not self.mixed_fleet
-            and not self.periodic
-        ):
-            best_value = 1e10
-            best_num_vehicles = 1e10
-            for alpha in [x / 10 for x in range(1, 20)]:
-                # for beta in  [x / 10 for x in range(20)]:
-                # for gamma in  [x / 10 for x in range(20)]:
-                alg = ClarkeWright(
-                    self.G,
-                    self.load_capacity,
-                    self.duration,
-                    self.num_stops,
-                    alpha,
-                    # beta,
-                    # gamma,
-                )
-                alg.run()
-                self._initial_routes += alg.best_routes
-                if alg.best_value < best_value:
-                    best_value = alg.best_value
-                    best_num_vehicles = len(alg.best_routes)
-            logger.info(
-                "Clarke & Wright solution found with value %s and %s vehicles"
-                % (best_value, best_num_vehicles)
-            )
-
-            # Run greedy algorithm if possible
-            alg = Greedy(self.G, self.load_capacity, self.num_stops, self.duration)
-            alg.run()
-            logger.info(
-                "Greedy solution found with value %s and %s vehicles"
-                % (alg.best_value, len(alg.best_routes))
-            )
-            self._initial_routes += alg.best_routes
-
-        # If pickup and delivery, initial routes are Source-pickup-delivery-Sink
-        elif self.pickup_delivery:
-            for v in self.G.nodes():
-                if "request" in self.G.nodes[v]:
-                    self._initial_routes.append(
-                        ["Source", v, self.G.nodes[v]["request"], "Sink"]
-                    )
-        # Otherwise compute round trips
-        else:
-            alg = RoundTrip(self.G)
-            alg.run()
-            self._initial_routes = alg.round_trips
-
-    def _convert_initial_routes_to_digraphs(self):
-        """
-        Converts list of initial routes to list of Digraphs.
-        By default, initial routes are computed with vehicle type 0 (the first one in the list).
-        """
-        route_id = 0
-        self._routes = []
-        self._routes_with_node = {}
-        for r in self._initial_routes:
-            total_cost = 0
-            route_id += 1
-            G = DiGraph(name=route_id)
-            edges = list(zip(r[:-1], r[1:]))
-            for (i, j) in edges:
-                edge_cost = self.G.edges[i, j]["cost"][0]
-                G.add_edge(i, j, cost=edge_cost)
-                total_cost += edge_cost
-            G.graph["cost"] = total_cost
-            G.graph["vehicle_type"] = 0
-            self._routes.append(G)
-            for v in r[1:-1]:
-                if v in self._routes_with_node:
-                    self._routes_with_node[v].append(G)
-                else:
-                    self._routes_with_node[v] = [G]
-
-    def _get_num_stops_upper_bound(self, max_capacity):
-        """
-        Finds upper bound on number of stops, from here :
-        https://pubsonline.informs.org/doi/10.1287/trsc.1050.0118
-
-        A knapsack problem is solved to maximize the number of
-        visits, subject to capacity constraints.
-        """
-
-        def knapsack(weights, capacity):
-            """
-            Binary knapsack solver with identical profits of weight 1.
-            Args:
-                weights (list) : list of integers
-                capacity (int) : maximum capacity
-            Returns:
-                (int) : maximum number of objects
-            """
-            n = len(weights)
-            # sol : [items, remaining capacity]
-            sol = [[0] * (capacity + 1) for i in range(n)]
-            added = [[False] * (capacity + 1) for i in range(n)]
-            for i in range(n):
-                for j in range(capacity + 1):
-                    if weights[i] > j:
-                        sol[i][j] = sol[i - 1][j]
-                    else:
-                        sol_add = 1 + sol[i - 1][j - weights[i]]
-                        if sol_add > sol[i - 1][j]:
-                            sol[i][j] = sol_add
-                            added[i][j] = True
-                        else:
-                            sol[i][j] = sol[i - 1][j]
-            return sol[n - 1][capacity]
-
-        # Maximize sum of vertices such that sum of demands respect capacity constraints
-        demands = [int(self.G.nodes[v]["demand"]) for v in self.G.nodes()]
-        # Solve the knapsack problem
-        max_num_stops = knapsack(demands, max_capacity)
-        if self.distribution_collection:
-            collect = [int(self.G.nodes[v]["collect"]) for v in self.G.nodes()]
-            max_num_stops = min(max_num_stops, knapsack(collect, max_capacity))
-        # Update num_stops attribute
-        if self.num_stops:
-            self.num_stops = min(max_num_stops, self.num_stops)
-        else:
-            self.num_stops = max_num_stops
-        logger.info("new upper bound : max num stops = %s" % self.num_stops)
-
-    def _lock(self):
-        """
-        Processes preassigned routes and edges.
-        If the route is complete, it is removed from the vrp.
-        If not, for all edges of the incomplete route, the cost is set to 0
-        (to guarantee that the sequence will remain as is).
-        """
-        for route in self._preassignments:
-            edges = list(zip(route[:-1], route[1:]))
-            # If the route cannot be extended, remove it
-            if route[0] == "Source" and route[-1] == "Sink":
-                logger.info("locking %s" % route)
-                self.G.remove_nodes_from(route[1:-1])
-            # Otherwise, keep it and set the costs to 0
-            else:
-                for (i, j) in edges:
-                    for k in range(self._vehicle_types):
-                        self.G.edges[i, j]["cost"][k] = 0
-
-        # If all vertices are locked, do not generate columns
-        if len(self.G.nodes()) == 2:
-            self._more_routes = False
-
-    def _add_fixed_costs(self):
-        """Adds fixed cost on each outgoing edge from Source."""
-        for v in self.G.successors("Source"):
-            for k in range(self._vehicle_types):
-                self.G.edges["Source", v]["cost"][k] += self.fixed_cost[k]
-
-    def _prune_graph(self):
-        """
-        Preprocessing:
-           - Removes useless edges from graph
-           - Strengthens time windows
-        """
-        infeasible_arcs = []
-        if isinstance(self.load_capacity, list):
-            self._max_capacity = max(self.load_capacity)
-        else:
-            self._max_capacity = self.load_capacity
-        # Remove infeasible arcs (capacities)
-        if self.load_capacity:
-            for (i, j) in self.G.edges():
-                if (
-                    self.G.nodes[i]["demand"] + self.G.nodes[j]["demand"]
-                    > self._max_capacity
-                ):
-                    infeasible_arcs.append((i, j))
-
-        # Remove infeasible arcs (time windows)
-        if self.time_windows:
-            for (i, j) in self.G.edges():
-                travel_time = self.G.edges[i, j]["time"]
-                service_time = self.G.nodes[i]["service_time"]
-                tail_inf_time_window = self.G.nodes[i]["lower"]
-                head_sup_time_window = self.G.nodes[j]["upper"]
-                if (
-                    tail_inf_time_window + travel_time + service_time
-                    > head_sup_time_window
-                ):
-                    infeasible_arcs.append((i, j))
-            # Strengthen time windows
-            for v in self.G.nodes():
-                if v not in ["Source", "Sink"]:
-                    # earliest time is coming straight from depot
-                    self.G.nodes[v]["lower"] = max(
-                        self.G.nodes[v]["lower"],
-                        self.G.nodes["Source"]["lower"]
-                        + self.G.edges["Source", v]["time"],
-                    )
-                    # Latest time is going straight to depot
-                    self.G.nodes[v]["upper"] = min(
-                        self.G.nodes[v]["upper"],
-                        self.G.nodes["Sink"]["upper"] - self.G.edges[v, "Sink"]["time"],
-                    )
-        self.G.remove_edges_from(infeasible_arcs)
-
-    def _update_dummy_attributes(self):
-        """Adds dummy attributes on nodes and edges if missing."""
-        # Set attr = 0 if missing
-        for v in self.G.nodes():
-            for attribute in [
-                "demand",
-                "collect",
-                "service_time",
-                "lower",
-                "upper",
-            ]:
-                if attribute not in self.G.nodes[v]:
-                    self.G.nodes[v][attribute] = 0
-            # Ignore demand at Source/Sink
-            if v in ["Source", "Sink"] and self.G.nodes[v]["demand"] > 0:
-                logger.warning(
-                    "Demand %s at node %s is ignored." % (self.G.nodes[v]["demand"], v)
-                )
-                self.G.nodes[v]["demand"] = 0
-
-            # Set frequency = 1 if missing
-            for attribute in ["frequency"]:
-                if attribute not in self.G.nodes[v]:
-                    self.G.nodes[v][attribute] = 1
-        # Add Source-Sink so that subproblem is always feasible
-        if ("Source", "Sink") not in self.G.edges():
-            self.G.add_edge("Source", "Sink", cost=[0] * self._vehicle_types)
-        # Set time = 0 if missing
-        for (i, j) in self.G.edges():
-            for attribute in ["time"]:
-                if attribute not in self.G.edges[i, j]:
-                    self.G.edges[i, j][attribute] = 0
-        # Readjust Sink time windows
-        if self.G.nodes["Sink"]["upper"] == 0:
-            self.G.nodes["Sink"]["upper"] = max(
-                self.G.nodes[u]["upper"]
-                + self.G.nodes[u]["service_time"]
-                + self.G.edges[u, "Sink"]["time"]
-                for u in self.G.predecessors("Sink")
-            )
-        # Keep a (deep) copy of the graph
-        self._H = self.G.to_directed()
-
-    def _check_vrp(self):
-        """Checks if graph is well defined."""
-        # if G is not a DiGraph
-        if not isinstance(self.G, DiGraph):
-            raise TypeError(
-                "Input graph must be of type networkx.classes.digraph.DiGraph."
-            )
-        for v in ["Source", "Sink"]:
-            # If Source or Sink is missing
-            if v not in self.G.nodes():
-                raise KeyError("Input graph requires Source and Sink nodes.")
-            # If Source has incoming edges
-            if len(list(self.G.predecessors("Source"))) > 0:
-                raise NetworkXError("Source must have no incoming edges.")
-            # If Sink has outgoing edges
-            if len(list(self.G.successors("Sink"))) > 0:
-                raise NetworkXError("Sink must have no outgoing edges.")
-        # Roundtrips should always be possible
-        # Missing edges are added with a high cost
-        for v in self.G.nodes():
-            if v not in ["Source", "Sink"]:
-                if v not in self.G.successors("Source"):
-                    logger.warning("Source not connected to %s" % v)
-                    self.G.add_edge("Source", v, cost=1e10)
-                if v not in self.G.predecessors("Sink"):
-                    logger.warning("%s not connected to Sink" % v)
-                    self.G.add_edge(v, "Sink", cost=1e10)
-        # If graph is disconnected
-        if not has_path(self.G, "Source", "Sink"):
-            raise NetworkXError("Source and Sink are not connected.")
-        # If cost is missing
-        for (i, j) in self.G.edges():
-            if "cost" not in self.G.edges[i, j]:
-                raise KeyError("Edge (%s,%s) requires cost attribute" % (i, j))
-
-    def _check_arguments(self):
-        """Checks if arguments are consistent."""
-        # If num_stops/load_capacity/duration are not integers
-        if self.num_stops and (
-            not isinstance(self.num_stops, int) or self.num_stops <= 0
-        ):
-            raise TypeError("Maximum number of stops must be positive integer.")
-        if self.load_capacity:
-            for value in self.load_capacity:
-                if not isinstance(value, int) or value <= 0:
-                    raise TypeError("Load capacity must be positive integer.")
-        if self.duration and (not isinstance(self.duration, int) or self.duration < 0):
-            raise TypeError("Maximum duration must be positive integer.")
-        strategies = [
-            "Exact",
-            "BestEdges1",
-            "BestEdges2",
-            "BestPaths",
-        ]
-        if self._pricing_strategy not in strategies:
-            raise ValueError(
-                "Pricing strategy %s is not valid. Pick one among %s"
-                % (self._pricing_strategy, strategies)
-            )
-        if self.mixed_fleet:
-            if self.load_capacity and self.num_vehicles:
-                if not len(self.load_capacity) == len(self.num_vehicles):
-                    raise ValueError(
-                        "Input arguments load_capacity and num_vehicles must have same dimension."
-                    )
-            if self.load_capacity and self.fixed_cost:
-                if not len(self.load_capacity) == len(self.fixed_cost):
-                    raise ValueError(
-                        "Input arguments load_capacity and fixed_cost must have same dimension."
-                    )
-            if self.num_vehicles and self.fixed_cost:
-                if not len(self.num_vehicles) == len(self.fixed_cost):
-                    raise ValueError(
-                        "Input arguments num_vehicles and fixed_cost must have same dimension."
-                    )
-            for (i, j) in self.G.edges():
-                if not isinstance(self.G.edges[i, j]["cost"], list):
-                    raise TypeError(
-                        "Cost attribute for edge (%s,%s) should be of type list"
-                    )
-                if len(self.G.edges[i, j]["cost"]) != self._vehicle_types:
-                    raise ValueError(
-                        "Cost attribute for edge (%s,%s) has dimension %s, should have dimension %s."
-                        % (i, j, len(self.G.edges[i, j]["cost"]), self._vehicle_types)
-                    )
-
-    def _check_initial_routes(self):
-        """
-        Checks if initial routes are consistent.
-        TO DO : check if it is entirely feasible depending on VRP type.
-        One way of doing it : run the subproblem by fixing variables corresponding to initial solution.
-        """
-        # Check if routes start at Sink and end at Node
-        for route in self._initial_routes:
-            if route[0] != "Source" or route[-1] != "Sink":
-                raise ValueError(
-                    "Route %s must start at Source and end at Sink" % route
-                )
-        # Check if every node is in at least one route
-        for v in self.G.nodes():
-            if v not in ["Source", "Sink"]:
-                node_found = 0
-                for route in self._initial_routes:
-                    if v in route:
-                        node_found += 1
-                if node_found == 0:
-                    raise KeyError("Node %s missing from initial solution." % v)
-        # Check if edges from initial solution exist and have cost attribute
-        for route in self._initial_routes:
-            edges = list(zip(route[:-1], route[1:]))
-            for (i, j) in edges:
-                if (i, j) not in self.G.edges():
-                    raise KeyError(
-                        "Edge (%s,%s) in route %s missing in graph." % (i, j, route)
-                    )
-                if "cost" not in self.G.edges[i, j]:
-                    raise KeyError("Edge (%s,%s) has no cost attribute." % (i, j))
-
-    def _check_consistency(self):
-        """Raises errors if options are inconsistent with parameters."""
-        # pickup delivery requires cspy=False
-        if self._cspy and self.pickup_delivery:
-            raise NotImplementedError("pickup_delivery option requires cspy=False.")
-        # pickup delivery requires pricing_stragy="Exact"
-        if self.pickup_delivery and self._pricing_strategy != "Exact":
-            self._pricing_strategy = "Exact"
-            logger.warning("Pricing_strategy changed to 'Exact'.")
-        # pickup delivery expects at least one request
-        if self.pickup_delivery:
-            request = False
-            for v in self.G.nodes():
-                if "request" in self.G.nodes[v]:
-                    request = True
-                    break
-            if not request:
-                raise KeyError("pickup_delivery option expects at least one request.")
-
-    def _check_feasibility(self):
-        """Checks basic problem feasibility."""
-        if self.load_capacity:
-            for v in self.G.nodes():
-                if self.G.nodes[v]["demand"] > max(self.load_capacity):
-                    raise ValueError(
-                        "Demand %s at node %s larger than max capacity %s."
-                        % (self.G.nodes[v]["demand"], v, max(self.load_capacity))
-                    )
-        if self.duration:
-            for v in self.G.nodes():
-                if v not in ["Source", "Sink"]:
-                    round_trip_duration = (
-                        self.G.nodes[v]["service_time"]
-                        + self.G.edges["Source", v]["time"]
-                        + self.G.edges[v, "Sink"]["time"]
-                    )
-                    if round_trip_duration > self.duration:
-                        raise ValueError(
-                            "Node %s not reachable: duration of path [Source,%s,Sink], %s, is larger than max duration %s."
-                            % (v, v, round_trip_duration, self.duration)
-                        )
-
-    def _best_routes_as_node_lists(self):
-        """Converts route as DiGraph to route as node list."""
-        self._best_routes = {}
-        self._best_routes_vehicle_type = {}
-        route_id = 1
-        for route in self._best_routes_as_graphs:
-            node_list = shortest_path(route, "Source", "Sink")
-            self._best_routes[route_id] = node_list
-            self._best_routes_vehicle_type[route_id] = route.graph["vehicle_type"]
-            route_id += 1
-        # Merge with preassigned complete routes
-        for route in self._preassignments:
-            if route[0] == "Source" and route[-1] == "Sink":
-                self._best_routes[route_id] = route
-                edges = list(zip(route[:-1], route[1:]))
-                best_cost = 1e10
-                for k in range(self._vehicle_types):
-                    # If different vehicles, the cheapest feasible one is accounted for
-                    cost = sum([self._H.edges[i, j]["cost"][k] for (i, j) in edges])
-                    load = sum([self._H.nodes[i]["demand"] for i in route])
-                    if cost < best_cost:
-                        if self.load_capacity:
-                            if load <= self.load_capacity[k]:
-                                best_cost = cost
-                                self._best_routes_vehicle_type[route_id] = k
-                        else:
-                            best_cost = cost
-                            self._best_routes_vehicle_type[route_id] = k
-                route_id += 1
-
-    def _format(self):
-        """Attributes are stored as singletons."""
-        for (i, j) in self.G.edges():
-            if not isinstance(self.G.edges[i, j]["cost"], list):
-                self.G.edges[i, j]["cost"] = [self.G.edges[i, j]["cost"]]
-        if self.num_vehicles:
-            if not isinstance(self.num_vehicles, list):
-                self.num_vehicles = [self.num_vehicles]
-        if self.fixed_cost:
-            if not isinstance(self.fixed_cost, list):
-                self.fixed_cost = [self.fixed_cost]
-        if self.load_capacity:
-            if not isinstance(self.load_capacity, list):
-                self.load_capacity = [self.load_capacity]
-
-    def _define_vehicle_types(self):
-        """
-        The number of types of vehicle is the length of load_capacity
-        or fixed_cost or num_vehicles.
-        """
-        if self.load_capacity:
-            self._vehicle_types = len(self.load_capacity)
-        elif self.fixed_cost:
-            self._vehicle_types = len(self.fixed_cost)
-        elif self.num_vehicles:
-            self._vehicle_types = len(self.num_vehicles)
-
-    @property
-    def best_routes_type(self):
-        return self._best_routes_vehicle_type
-
-    @property
-    def best_value(self):
-        """Returns value of best solution found."""
-        if self.drop_penalty:
-            penalty = self.drop_penalty * len(self._dropped_nodes)
-            return sum(self.best_routes_cost.values()) + penalty
-        return sum(self.best_routes_cost.values())
-
-    @property
-    def best_routes(self):
-        """
-        Returns dict of best routes found.
-        Keys : route_id; values : list of ordered nodes from Source to Sink."""
-        return self._best_routes
-
-    @property
-    def best_routes_cost(self):
-        """Returns dict with route ids as keys and route costs as values."""
-        cost = {}
-        for route in self.best_routes:
-            edges = list(zip(self.best_routes[route][:-1], self.best_routes[route][1:]))
-            k = self._best_routes_vehicle_type[route]
-            cost[route] = sum([self._H.edges[i, j]["cost"][k] for (i, j) in edges])
-        return cost
-
-    @property
-    def best_routes_load(self):
-        """Returns dict with route ids as keys and route loads as values."""
-        load = {}
-        if (
-            not self.load_capacity
-            or self.distribution_collection
-            or self.pickup_delivery
-        ):
-            return load
-        for route in self.best_routes:
-            load[route] = sum(
-                [self._H.nodes[v]["demand"] for v in self.best_routes[route]]
-            )
-        return load
-
-    @property
-    def node_load(self):
-        """
-        Returns nested dict.
-        First key : route id ; second key : node ; value : load.
-        If truck is collecting, load refers to accumulated load on truck.
-        If truck is distributing, load refers to accumulated amount that has been unloaded.
-        """
-        load = {}
-        if (
-            not self.load_capacity
-            and not self.pickup_delivery
-            and not self.distribution_collection
-        ):
-            return load
-        for i in self.best_routes:
-            load[i] = {}
-            amount = 0
-            for v in self.best_routes[i]:
-                amount += self._H.nodes[v]["demand"]
-                if self.distribution_collection:
-                    amount -= self._H.nodes[v]["collect"]
-                load[i][v] = amount
-            del load[i]["Source"]
-        return load
-
-    @property
-    def best_routes_duration(self):
-        """Returns dict with route ids as keys and route durations as values."""
-        duration = {}
-        if not self.duration and not self.time_windows:
-            return duration
-        for route in self.best_routes:
-            edges = list(zip(self.best_routes[route][:-1], self.best_routes[route][1:]))
-            # Travel times
-            duration[route] = sum([self._H.edges[i, j]["time"] for (i, j) in edges])
-            # Service times
-            duration[route] += sum(
-                [self._H.nodes[v]["service_time"] for v in self.best_routes[route]]
-            )
-        return duration
-
-    @property
-    def arrival_time(self):
-        """
-        Returns nested dict.
-        First key : route id ; second key : node ; value : arrival time.
-        """
-        arrival = {}
-        if not self.duration and not self.time_windows:
-            return arrival
-        for i in self.best_routes:
-            arrival[i] = {}
-            arrival[i]["Source"] = self._H.nodes["Source"]["lower"]
-            route = self.best_routes[i]
-            for j in range(1, len(route)):
-                tail = route[j - 1]
-                head = route[j]
-                arrival[i][head] = max(
-                    arrival[i][tail]
-                    + self._H.nodes[tail]["service_time"]
-                    + self._H.edges[tail, head]["time"],
-                    self._H.nodes[head]["lower"],
-                )
-            del arrival[i]["Source"]
-        return arrival
-
-    @property
-    def departure_time(self):
-        """
-        Returns nested dict.
-        First key : route id ; second key : node ; value : departure time.
-        """
-        departure = {}
-        if not self.duration and not self.time_windows:
-            return departure
-        for i in self.best_routes:
-            departure[i] = {}
-            departure[i]["Source"] = self._H.nodes["Source"]["lower"]
-            route = self.best_routes[i]
-            for j in range(1, len(route) - 1):
-                tail = route[j - 1]
-                head = route[j]
-                departure[i][head] = (
-                    max(
-                        departure[i][tail]
-                        + self._H.nodes[tail]["service_time"]
-                        + self._H.edges[tail, head]["time"],
-                        self._H.nodes[head]["lower"],
-                    )
-                    + self._H.nodes[head]["service_time"]
-                )
-        return departure
-
-    @property
-    def schedule(self):
-        """If Periodic CVRP, returns a dict with keys a day number and values the route IDs scheduled this day."""
-        if self.periodic:
-            return self._schedule
-        return
->>>>>>> 278e5e53
+        return