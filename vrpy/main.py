--- conflicted
+++ resolved
@@ -877,13 +877,8 @@
                 best_cost = 1e10
                 for k in range(self._vehicle_types):
                     # If different vehicles, the cheapest feasible one is accounted for
-<<<<<<< HEAD
                     cost = sum(self._H.edges[i, j]["cost"][k]
                                for (i, j) in edges)
-=======
-                    cost = sum(
-                        self._H.edges[i, j]["cost"][k] for (i, j) in edges)
->>>>>>> 8b177bae
                     load = sum(self._H.nodes[i]["demand"] for i in route)
                     if cost < best_cost:
                         if self.load_capacity:
@@ -946,13 +941,8 @@
             edges = list(
                 zip(self.best_routes[route][:-1], self.best_routes[route][1:]))
             k = self._best_routes_vehicle_type[route]
-<<<<<<< HEAD
             cost[route] = sum(self._H.edges[i, j]["cost"][k]
                               for (i, j) in edges)
-=======
-            cost[route] = sum(
-                self._H.edges[i, j]["cost"][k] for (i, j) in edges)
->>>>>>> 8b177bae
         return cost
 
     @property
@@ -963,13 +953,8 @@
                 or self.pickup_delivery):
             return load
         for route in self.best_routes:
-<<<<<<< HEAD
             load[route] = sum(self._H.nodes[v]["demand"]
                               for v in self.best_routes[route])
-=======
-            load[route] = sum(
-                self._H.nodes[v]["demand"] for v in self.best_routes[route])
->>>>>>> 8b177bae
         return load
 
     @property
@@ -1005,13 +990,8 @@
             edges = list(
                 zip(self.best_routes[route][:-1], self.best_routes[route][1:]))
             # Travel times
-<<<<<<< HEAD
             duration[route] = sum(self._H.edges[i, j]["time"]
                                   for (i, j) in edges)
-=======
-            duration[route] = sum(
-                self._H.edges[i, j]["time"] for (i, j) in edges)
->>>>>>> 8b177bae
             # Service times
             duration[route] += sum(self._H.nodes[v]["service_time"]
                                    for v in self.best_routes[route])
