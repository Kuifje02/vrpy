import pulp
import logging
from networkx import shortest_path

from vrpy.masterproblem import MasterProblemBase

logger = logging.getLogger(__name__)


class MasterSolvePulp(MasterProblemBase):
    """
    Solves the master problem for the column generation procedure.

    Inherits problem parameters from MasterProblemBase
    """

    def solve(self):
        self._formulate()
        # self.prob.writeLP("master.lp")
        self._solve()
        logger.debug("master problem")
        logger.debug("Status: %s" % pulp.LpStatus[self.prob.status])
        logger.debug("Objective: %s" % pulp.value(self.prob.objective))

        if pulp.LpStatus[self.prob.status] != "Optimal":
            raise Exception("problem " + str(pulp.LpStatus[self.prob.status]))
        if self.relax:
            for r in self.routes:
                if pulp.value(self.y[r.graph["name"]]) > 0.5:
                    logger.debug("route %s selected" % r.graph["name"])
            duals = self.get_duals()
            logger.debug("duals : %s" % duals)
            return duals, pulp.value(self.prob.objective)

        else:
            return self._get_total_cost_and_routes()

    def solve_and_dive(self, max_depth=3, max_discrepancy=1):
        """
        Implements diving algorithm with Limited Discrepancy Search
        Parameters as suggested by the authors. This only fixes one column.
        `Sadykov et al. (2019)`_.

        .. _Sadykov et al. (2019): https://pubsonline.informs.org/doi/abs/10.1287/ijoc.2018.0822
        """
        self._formulate()
        self._solve()

        depth = 0
        tabu_list = []
        stop_diving = True
        relax = self.relax.model.deepcopy()
        constrs = {}
        while depth <= max_depth and len(tabu_list) <= max_discrepancy:
<<<<<<< HEAD
            a_relax_vars = list(var for var in relax.variables()
                                if abs(var.varValue - round(var.varValue)) != 0)
            vars_to_fix = [
                var for var in a_relax_vars
                if var.name not in tabu_list and var.name not in self._tabu_list
=======
            non_integer_vars = list(
                var
                for var in relax.variables()
                if abs(var.varValue - round(var.varValue)) != 0
            )
            # All non-integer variables not already fixed in this or any
            # iteration of the diving heuristic
            vars_to_fix = [
                var
                for var in non_integer_vars
                if var.name not in self._tabu_list and var.name not in tabu_list
>>>>>>> 7c07af39
            ]
            if vars_to_fix:
                # If non-integer variables not already fixed and
                # max_discrepancy not violated
                stop_diving = False

                var_to_fix = min(
<<<<<<< HEAD
                    vars_to_fix,
                    key=lambda x: abs(x.varValue - round(x.varValue)))
                value_to_fix = 1
                value_previous = var_to_fix.varValue

                name_le = "fix_{}_LE".format(var_to_fix.name)
                name_ge = "fix_{}_GE".format(var_to_fix.name)
                constrs[name_le] = pulp.LpConstraint(var_to_fix,
                                                     pulp.LpConstraintLE,
                                                     name=name_le,
                                                     rhs=value_to_fix)
                constrs[name_ge] = pulp.LpConstraint(var_to_fix,
                                                     pulp.LpConstraintGE,
                                                     name=name_ge,
                                                     rhs=value_to_fix)

                relax += constrs[name_le]  # add <= constraint
                relax += constrs[name_ge]  # add >= constraint
=======
                    vars_to_fix, key=lambda x: abs(x.varValue - round(x.varValue))
                )
                # Fix variable to 1
                relax += var_to_fix <= 1
                relax += var_to_fix >= 1
                constrs["fix_{}_LE".format(var_to_fix.name)] = pulp.LpConstraint(
                    var_to_fix, pulp.LpConstraintLE, 1
                )
                constrs["fix_{}_GE".format(var_to_fix.name)] = pulp.LpConstraint(
                    var_to_fix, pulp.LpConstraintGE, 1
                )
>>>>>>> 7c07af39
                relax.solve()
                # if not optimal status code from :
                # https://github.com/coin-or/pulp/blob/master/pulp/constants.py#L45-L57
                if relax.status != 1 or all(
                        abs(v.varValue - round(v.varValue)) == 0
                        for v in relax.variables()):
                    stop_diving = True
                    break
                if len(tabu_list) >= max_discrepancy:
                    break
                tabu_list.append(var_to_fix.name)
                depth += 1
                self.relax.model.extend(constrs)
                logger.info("fixed %s with previous value %s", var_to_fix.name,
                            value_previous)
            else:
                break
        logger.debug("Ran diving with LDS and fixed %s vars", len(tabu_list))
        self._tabu_list.extend(tabu_list)
        return self._get_total_cost_and_routes(), stop_diving

    def get_duals(self):
        """Gets the dual values of each constraint of the master problem.

        Returns:
            dict: Duals with constraint names as keys and dual variables as values
        """
        duals = {}
        # set covering duals
        for v in self.G.nodes():
            if (
                v not in ["Source", "Sink"]
                and "depot_from" not in self.G.nodes[v]
                and "depot_to" not in self.G.nodes[v]
            ):
                constr_name = "visit_node_%s" % v
                duals[v] = self.prob.constraints[constr_name].pi
        # num vehicles dual
        if self.num_vehicles and not self.periodic:
            duals["upper_bound_vehicles"] = {}
            for k in range(len(self.num_vehicles)):
                duals["upper_bound_vehicles"][k] = self.prob.constraints[
                    "upper_bound_vehicles_%s" % k
                ].pi
        return duals

    # Private methods to solve and output #

    def _solve(self):
        if self.solver == "cbc":
            self.prob.solve(
                pulp.PULP_CBC_CMD(
                    msg=0,
                    maxSeconds=self.time_limit,
                    options=["startalg", "barrier", "crossover", "0"],
                )
            )
        elif self.solver == "cplex":
            self.prob.solve(
                pulp.CPLEX_CMD(
                    msg=0,
                    timelimit=self.time_limit,
                    options=["set lpmethod 4", "set barrier crossover -1"],
                )
            )
        elif self.solver == "gurobi":
            gurobi_options = [
                ("Method", 2),  # 2 = barrier
                ("Crossover", 0),
            ]
            # Only specify time limit if given (o.w. errors)
            if self.time_limit is not None:
                gurobi_options.append(("TimeLimit", self.time_limit,))
            self.prob.solve(pulp.GUROBI(msg=0, options=gurobi_options))

    def _get_total_cost_and_routes(self):
        best_routes = []
        for r in self.routes:
            val = pulp.value(self.y[r.graph["name"]])
            if val is not None and val > 0:
                logger.debug(
                    "%s cost %s load %s"
                    % (
                        shortest_path(r, "Source", "Sink"),
                        r.graph["cost"],
                        sum([self.G.nodes[v]["demand"] for v in r.nodes()]),
                    )
                )
                best_routes.append(r)
        if self.drop_penalty:
            self.dropped_nodes = [
                v for v in self.drop if pulp.value(self.drop[v]) > 0.5
            ]
        total_cost = pulp.value(self.prob.objective)
        if not self.relax and self.drop_penalty and len(self.dropped_nodes) > 0:
            logger.info("dropped nodes : %s" % self.dropped_nodes)
        logger.info("total cost = %s" % total_cost)
        if not total_cost:
            total_cost = 0
        return total_cost, best_routes

    # Private methods for formulating the problem #

    def _formulate(self):
        """
        Set covering formulation.
        Variables are continuous when relaxed, otherwise binary.
        """
        # create problem
        self.prob = pulp.LpProblem("MasterProblem", pulp.LpMinimize)

        # vartype represents whether or not the variables are relaxed
        if self.relax:
            self.vartype = pulp.LpContinuous
        else:
            self.vartype = pulp.LpInteger

        # create variables, one per route
        self._add_route_selection_variables()

        # if dropping nodes is allowed
        if self.drop_penalty:
            self._add_drop_variables()

        # if frequencies, dummy variables are needed to find initial solution
        if self.periodic:
            self._add_artificial_variables()

        # visit each node once (or periodically if frequencies are given)
        self._add_set_covering_constraints()

        # bound number of vehicles
        if self.num_vehicles and not self.periodic:
            self._add_bound_vehicles()

        # cost function
        self._add_cost_function()

    def _add_cost_function(self):
        # Travel costs
        transport_cost = pulp.lpSum(
            [self.y[r.graph["name"]] * r.graph["cost"] for r in self.routes]
        )
        # Penalties if nodes are dropped
        if self.drop_penalty:
            dropping_visits_cost = self.drop_penalty * pulp.lpSum(
                [self.drop[v] for v in self.drop]
            )
        else:
            dropping_visits_cost = 0
        # Penalties for artificial variables if periodicity
        if self.periodic:
            dummy_periodic_cost = 1e10 * pulp.lpSum([self.dummy[v] for v in self.dummy])
        else:
            dummy_periodic_cost = 0
        # Penalties for artificial variables if the number of available vehicles is bounded
        if self.num_vehicles and self.relax and not self.periodic:
            dummy_bound_cost = 1e10 * pulp.lpSum(
                [self.dummy_bound[k] for k in range(len(self.num_vehicles))]
            )
        else:
            dummy_bound_cost = 0
        # Minimize the sum of all the above defined costs
        self.prob += (
            transport_cost
            + dropping_visits_cost
            + dummy_periodic_cost
            + dummy_bound_cost
        )

    def _add_set_covering_constraints(self):
        """
        All vertices must be visited exactly once, or periodically if frequencies are given.
        If dropping nodes is allowed, the drop variable is activated (as well as a penalty is the cost function).
        """
        for v in self.G.nodes():
            if (
                v not in ["Source", "Sink"]
                and "depot_from" not in self.G.nodes[v]
                and "depot_to" not in self.G.nodes[v]
            ):
                if self.periodic:
                    right_hand_term = self.G.nodes[v]["frequency"]
                elif self.drop_penalty:
                    right_hand_term = 1 - self.drop[v]
                else:
                    right_hand_term = 1

                visit_node = pulp.lpSum(
                    [self.y[r.graph["name"]] for r in self.routes_with_node[v]]
                )
                if self.periodic:
                    if v in self.dummy:
                        visit_node += self.dummy[v]
                if self.relax:
                    # set covering constraints
                    # cuts the dual space in half
                    self.prob += visit_node >= right_hand_term, "visit_node_%s" % v
                else:
                    # set partitioning constraints
                    self.prob += visit_node == right_hand_term, "visit_node_%s" % v

    def _add_route_selection_variables(self):
        """
        Boolean variable.
        y[r] takes value 1 if and only if route r is selected.
        """
        self.y = pulp.LpVariable.dicts(
            "y",
            [r.graph["name"] for r in self.routes],
            lowBound=0,
            upBound=1,
            cat=self.vartype,
        )

    def _add_drop_variables(self):
        """
        Boolean variable.
        drop[v] takes value 1 if and only if node v is dropped.
        """
        self.drop = pulp.LpVariable.dicts(
            "drop",
            [v for v in self.G.nodes() if self.G.nodes[v]["demand"] > 0],
            lowBound=0,
            upBound=1,
            cat=self.vartype,
        )

    def _add_artificial_variables(self):
        """Continuous variable used for finding initial feasible solution."""
        self.dummy = pulp.LpVariable.dicts(
            "artificial",
            [v for v in self.G.nodes() if self.G.nodes[v]["frequency"] > 1],
            lowBound=0,
            upBound=None,
            cat=pulp.LpContinuous,
        )

    def _add_bound_vehicles(self):
        """Adds constraint such that number of active variables <= num_vehicles."""

        if self.relax:
            self.dummy_bound = pulp.LpVariable.dicts(
                "artificial_bound",
                [vehicle for vehicle in range(len(self.num_vehicles))],
                lowBound=0,
                upBound=None,
                cat=pulp.LpContinuous,
            )
        else:
            keys = [vehicle for vehicle in range(len(self.num_vehicles))]
            values = len(self.num_vehicles) * [0]
            self.dummy_bound = dict(zip(keys, values))
        for k in range(len(self.num_vehicles)):
            self.prob += (
                pulp.lpSum(
                    [
                        self.y[r.graph["name"]]
                        for r in self.routes
                        if r.graph["vehicle_type"] == k
                    ]
                )
                <= self.num_vehicles[k] + self.dummy_bound[k],
                "upper_bound_vehicles_%s" % k,
            )<|MERGE_RESOLUTION|>--- conflicted
+++ resolved
@@ -52,25 +52,14 @@
         relax = self.relax.model.deepcopy()
         constrs = {}
         while depth <= max_depth and len(tabu_list) <= max_discrepancy:
-<<<<<<< HEAD
-            a_relax_vars = list(var for var in relax.variables()
-                                if abs(var.varValue - round(var.varValue)) != 0)
-            vars_to_fix = [
-                var for var in a_relax_vars
-                if var.name not in tabu_list and var.name not in self._tabu_list
-=======
             non_integer_vars = list(
-                var
-                for var in relax.variables()
-                if abs(var.varValue - round(var.varValue)) != 0
-            )
+                var for var in relax.variables()
+                if abs(var.varValue - round(var.varValue)) != 0)
             # All non-integer variables not already fixed in this or any
             # iteration of the diving heuristic
             vars_to_fix = [
-                var
-                for var in non_integer_vars
+                var for var in non_integer_vars
                 if var.name not in self._tabu_list and var.name not in tabu_list
->>>>>>> 7c07af39
             ]
             if vars_to_fix:
                 # If non-integer variables not already fixed and
@@ -78,7 +67,6 @@
                 stop_diving = False
 
                 var_to_fix = min(
-<<<<<<< HEAD
                     vars_to_fix,
                     key=lambda x: abs(x.varValue - round(x.varValue)))
                 value_to_fix = 1
@@ -97,19 +85,6 @@
 
                 relax += constrs[name_le]  # add <= constraint
                 relax += constrs[name_ge]  # add >= constraint
-=======
-                    vars_to_fix, key=lambda x: abs(x.varValue - round(x.varValue))
-                )
-                # Fix variable to 1
-                relax += var_to_fix <= 1
-                relax += var_to_fix >= 1
-                constrs["fix_{}_LE".format(var_to_fix.name)] = pulp.LpConstraint(
-                    var_to_fix, pulp.LpConstraintLE, 1
-                )
-                constrs["fix_{}_GE".format(var_to_fix.name)] = pulp.LpConstraint(
-                    var_to_fix, pulp.LpConstraintGE, 1
-                )
->>>>>>> 7c07af39
                 relax.solve()
                 # if not optimal status code from :
                 # https://github.com/coin-or/pulp/blob/master/pulp/constants.py#L45-L57
@@ -140,11 +115,9 @@
         duals = {}
         # set covering duals
         for v in self.G.nodes():
-            if (
-                v not in ["Source", "Sink"]
-                and "depot_from" not in self.G.nodes[v]
-                and "depot_to" not in self.G.nodes[v]
-            ):
+            if (v not in ["Source", "Sink"] and
+                    "depot_from" not in self.G.nodes[v] and
+                    "depot_to" not in self.G.nodes[v]):
                 constr_name = "visit_node_%s" % v
                 duals[v] = self.prob.constraints[constr_name].pi
         # num vehicles dual
@@ -152,8 +125,7 @@
             duals["upper_bound_vehicles"] = {}
             for k in range(len(self.num_vehicles)):
                 duals["upper_bound_vehicles"][k] = self.prob.constraints[
-                    "upper_bound_vehicles_%s" % k
-                ].pi
+                    "upper_bound_vehicles_%s" % k].pi
         return duals
 
     # Private methods to solve and output #
@@ -165,16 +137,14 @@
                     msg=0,
                     maxSeconds=self.time_limit,
                     options=["startalg", "barrier", "crossover", "0"],
-                )
-            )
+                ))
         elif self.solver == "cplex":
             self.prob.solve(
                 pulp.CPLEX_CMD(
                     msg=0,
                     timelimit=self.time_limit,
                     options=["set lpmethod 4", "set barrier crossover -1"],
-                )
-            )
+                ))
         elif self.solver == "gurobi":
             gurobi_options = [
                 ("Method", 2),  # 2 = barrier
@@ -182,7 +152,10 @@
             ]
             # Only specify time limit if given (o.w. errors)
             if self.time_limit is not None:
-                gurobi_options.append(("TimeLimit", self.time_limit,))
+                gurobi_options.append((
+                    "TimeLimit",
+                    self.time_limit,
+                ))
             self.prob.solve(pulp.GUROBI(msg=0, options=gurobi_options))
 
     def _get_total_cost_and_routes(self):
@@ -190,14 +163,11 @@
         for r in self.routes:
             val = pulp.value(self.y[r.graph["name"]])
             if val is not None and val > 0:
-                logger.debug(
-                    "%s cost %s load %s"
-                    % (
-                        shortest_path(r, "Source", "Sink"),
-                        r.graph["cost"],
-                        sum([self.G.nodes[v]["demand"] for v in r.nodes()]),
-                    )
-                )
+                logger.debug("%s cost %s load %s" % (
+                    shortest_path(r, "Source", "Sink"),
+                    r.graph["cost"],
+                    sum([self.G.nodes[v]["demand"] for v in r.nodes()]),
+                ))
                 best_routes.append(r)
         if self.drop_penalty:
             self.dropped_nodes = [
@@ -251,34 +221,28 @@
     def _add_cost_function(self):
         # Travel costs
         transport_cost = pulp.lpSum(
-            [self.y[r.graph["name"]] * r.graph["cost"] for r in self.routes]
-        )
+            [self.y[r.graph["name"]] * r.graph["cost"] for r in self.routes])
         # Penalties if nodes are dropped
         if self.drop_penalty:
             dropping_visits_cost = self.drop_penalty * pulp.lpSum(
-                [self.drop[v] for v in self.drop]
-            )
+                [self.drop[v] for v in self.drop])
         else:
             dropping_visits_cost = 0
         # Penalties for artificial variables if periodicity
         if self.periodic:
-            dummy_periodic_cost = 1e10 * pulp.lpSum([self.dummy[v] for v in self.dummy])
+            dummy_periodic_cost = 1e10 * pulp.lpSum(
+                [self.dummy[v] for v in self.dummy])
         else:
             dummy_periodic_cost = 0
         # Penalties for artificial variables if the number of available vehicles is bounded
         if self.num_vehicles and self.relax and not self.periodic:
             dummy_bound_cost = 1e10 * pulp.lpSum(
-                [self.dummy_bound[k] for k in range(len(self.num_vehicles))]
-            )
+                [self.dummy_bound[k] for k in range(len(self.num_vehicles))])
         else:
             dummy_bound_cost = 0
         # Minimize the sum of all the above defined costs
-        self.prob += (
-            transport_cost
-            + dropping_visits_cost
-            + dummy_periodic_cost
-            + dummy_bound_cost
-        )
+        self.prob += (transport_cost + dropping_visits_cost +
+                      dummy_periodic_cost + dummy_bound_cost)
 
     def _add_set_covering_constraints(self):
         """
@@ -286,11 +250,9 @@
         If dropping nodes is allowed, the drop variable is activated (as well as a penalty is the cost function).
         """
         for v in self.G.nodes():
-            if (
-                v not in ["Source", "Sink"]
-                and "depot_from" not in self.G.nodes[v]
-                and "depot_to" not in self.G.nodes[v]
-            ):
+            if (v not in ["Source", "Sink"] and
+                    "depot_from" not in self.G.nodes[v] and
+                    "depot_to" not in self.G.nodes[v]):
                 if self.periodic:
                     right_hand_term = self.G.nodes[v]["frequency"]
                 elif self.drop_penalty:
@@ -299,8 +261,7 @@
                     right_hand_term = 1
 
                 visit_node = pulp.lpSum(
-                    [self.y[r.graph["name"]] for r in self.routes_with_node[v]]
-                )
+                    [self.y[r.graph["name"]] for r in self.routes_with_node[v]])
                 if self.periodic:
                     if v in self.dummy:
                         visit_node += self.dummy[v]
@@ -365,13 +326,10 @@
             self.dummy_bound = dict(zip(keys, values))
         for k in range(len(self.num_vehicles)):
             self.prob += (
-                pulp.lpSum(
-                    [
-                        self.y[r.graph["name"]]
-                        for r in self.routes
-                        if r.graph["vehicle_type"] == k
-                    ]
-                )
-                <= self.num_vehicles[k] + self.dummy_bound[k],
+                pulp.lpSum([
+                    self.y[r.graph["name"]]
+                    for r in self.routes
+                    if r.graph["vehicle_type"] == k
+                ]) <= self.num_vehicles[k] + self.dummy_bound[k],
                 "upper_bound_vehicles_%s" % k,
             )