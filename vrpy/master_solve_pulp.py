--- conflicted
+++ resolved
@@ -14,12 +14,8 @@
 
     Inherits problem parameters from MasterProblemBase
     """
-<<<<<<< HEAD
 
     def __init__(self, *args):
-=======
-    def __init__(self, *args, solver):
->>>>>>> 00640f27
         super(MasterSolvePulp, self).__init__(*args)
         # create problem
         self.prob = pulp.LpProblem("MasterProblem", pulp.LpMinimize)
@@ -48,9 +44,10 @@
 
         if pulp.LpStatus[self.prob.status] != "Optimal":
             raise Exception("problem " + str(pulp.LpStatus[self.prob.status]))
-        for r in self.routes:
-            if pulp.value(self.y[r.graph["name"]]) > 0.5:
-                logger.debug("route %s selected" % r.graph["name"])
+        if relax:
+            for r in self.routes:
+                if pulp.value(self.y[r.graph["name"]]) > 0.5:
+                    logger.debug("route %s selected" % r.graph["name"])
         duals = self.get_duals()
         logger.debug("duals : %s" % duals)
 
@@ -77,8 +74,8 @@
             # All non-integer variables not already fixed in this or any
             # iteration of the diving heuristic
             vars_to_fix = [
-                var for var in non_integer_vars if
-                var.name not in self._tabu_list and var.name not in tabu_list
+                var for var in non_integer_vars
+                if var.name not in self._tabu_list and var.name not in tabu_list
             ]
             if vars_to_fix:
                 # If non-integer variables not already fixed and
@@ -104,24 +101,26 @@
                 relax += constrs[name_le]  # add <= constraint
                 relax += constrs[name_ge]  # add >= constraint
                 relax.resolve()
+                tabu_list.append(var_to_fix.name)
+                depth += 1
                 # if not optimal status code from :
                 # https://github.com/coin-or/pulp/blob/master/pulp/constants.py#L45-L57
-
-                tabu_list.append(var_to_fix.name)
-                depth += 1
                 if not (relax.status != 1):
                     self.prob.extend(constrs)
-                logger.info("fixed %s with previous value %s", var_to_fix.name,
-                            value_previous)
+                logger.debug("fixed %s with previous value %s", var_to_fix.name,
+                             value_previous)
             else:
                 break
         logger.debug("Ran diving with LDS and fixed %s vars", len(tabu_list))
-        self._tabu_list.extend(tabu_list)
-
-        if relax.status != 1:
+        self._tabu_list.extend(tabu_list)  # Update global tabu list
+
+        # To avoid resolving the problem again, use the local `relax` lp
+        if not relax.status != 1:
+            return self.get_duals(relax), relax.objective.value()
+        # Otherwise solve the master problem again and use that
+        else:
+            self.prob.resolve()
             return self.get_duals(), self.prob.objective.value()
-        else:
-            return self.get_duals(relax), relax.objective.value()
 
     def update(self, new_route):
         """Add new column.
@@ -130,6 +129,8 @@
 
     def get_duals(self, relax: pulp.LpProblem = None):
         """Gets the dual values of each constraint of the master problem.
+        If a input LpProblem is given (assuming it's a copy),
+        it uses that instead.
 
         Returns:
             dict: Duals with constraint names as keys and dual variables as values
@@ -137,9 +138,9 @@
         duals = {}
         # set covering duals
         for node in self.G.nodes():
-            if (node not in ["Source", "Sink"]
-                    and "depot_from" not in self.G.nodes[node]
-                    and "depot_to" not in self.G.nodes[node]):
+            if (node not in ["Source", "Sink"] and
+                    "depot_from" not in self.G.nodes[node] and
+                    "depot_to" not in self.G.nodes[node]):
                 constr_name = "visit_node_%s" % node
                 if not relax:
                     duals[node] = self.prob.constraints[constr_name].pi
@@ -157,6 +158,12 @@
                         "upper_bound_vehicles_%s" % k].pi
         return duals
 
+    def check_all_integer(self):
+        """Check if all variables have integer values."""
+        return all(
+            abs(v.varValue - round(v.varValue)) == 0.0
+            for v in self.prob.variables())
+
     # Private methods to solve and output #
 
     def _solve(self, relax: bool):
@@ -166,6 +173,7 @@
                 var.cat = pulp.LpContinuous
             else:
                 var.cat = pulp.LpInteger
+                # Force vehicle bound artificial variable to 0
                 if "artificial_bound_" in var.name:
                     var.upBound = 0
                     var.lowBound = 0
@@ -200,10 +208,7 @@
                 ))
             self.prob.setSolver(pulp.GUROBI(msg=0, options=gurobi_options))
 
-    def get_total_cost_and_routes(
-        self,
-        relax: bool,
-    ):
+    def get_total_cost_and_routes(self, relax: bool):
         best_routes = []
         for r in self.routes:
             val = pulp.value(self.y[r.graph["name"]])
@@ -272,9 +277,9 @@
         (as well as a penalty is the cost function).
         """
         for node in self.G.nodes():
-            if (node not in ["Source", "Sink"]
-                    and "depot_from" not in self.G.nodes[node]
-                    and "depot_to" not in self.G.nodes[node]):
+            if (node not in ["Source", "Sink"] and
+                    "depot_from" not in self.G.nodes[node] and
+                    "depot_to" not in self.G.nodes[node]):
                 # Set RHS
                 if self.periodic:
                     right_hand_term = self.G.nodes[node]["frequency"]
@@ -291,7 +296,8 @@
             lowBound=0,
             upBound=1,
             cat=pulp.LpInteger,
-            e=(pulp.lpSum(self.set_covering_constrs[r] for r in route.nodes()
+            e=(pulp.lpSum(self.set_covering_constrs[r]
+                          for r in route.nodes()
                           if r not in ["Source", "Sink"]) +
                pulp.lpSum(self.vehicle_bound_constrs[k]
                           for k in range(len(self.num_vehicles))
@@ -332,8 +338,7 @@
                     lowBound=0,
                     upBound=None,
                     cat=pulp.LpInteger,
-                    e=(1e10 * self.objective +
-                       self.set_covering_constrs[node]))
+                    e=(1e10 * self.objective + self.set_covering_constrs[node]))
 
     def _add_bound_vehicles(self):
         """Adds empty constraints and sets the right hand side"""
