<<<<<<< HEAD
from networkx import DiGraph, add_path, shortest_path


class ClarkeWright:
    """
    Clarke & Wrights savings algorithm.

    Args:
        G (DiGraph): Graph on which algorithm is run.
        load_capacity (int, optional) : Maximum load per route. Defaults to None.
        duration (int, optional) : Maximum duration per route. Defaults to None.
        num_stops (int, optional) : Maximum number of stops per route. Defaults to None.
    """

    def __init__(
        self,
        G,
        load_capacity=None,
        duration=None,
        num_stops=None,
        alpha=1,
        beta=0,
        gamma=0,
    ):
        self.G = G.copy()
        self._format_cost()
        self._savings = {}
        self._ordered_edges = []
        self._route = {}
        self._best_routes = []
        self._processed_nodes = []

        self.alpha = alpha
        self.beta = beta
        self.gamma = gamma

        if isinstance(load_capacity, list):
            self.load_capacity = load_capacity[0]
        else:
            self.load_capacity = load_capacity
        self.duration = duration
        self.num_stops = num_stops

    def run(self):
        """Runs Clark & Wrights savings algorithm."""
        self._initialize_routes()
        self._get_savings()
        for (i, j) in self._ordered_edges:
            self._process_edge(i, j)
        self._update_routes()

    def _initialize_routes(self):
        """Initialization with round trips (Source - node - Sink)."""
        for v in self.G.nodes():
            if v not in ["Source", "Sink"]:
                # Create round trip
                round_trip_cost = (
                    self.G.edges["Source", v]["cost"] + self.G.edges[v, "Sink"]["cost"]
                )
                route = DiGraph(cost=round_trip_cost)
                add_path(route, ["Source", v, "Sink"])
                self._route[v] = route
                # Initialize route attributes
                if self.load_capacity:
                    route.graph["load"] = self.G.nodes[v]["demand"]
                if self.duration:
                    route.graph["time"] = (
                        self.G.nodes[v]["service_time"]
                        + self.G.edges["Source", v]["time"]
                        + self.G.edges[v, "Sink"]["time"]
                    )

    def _update_routes(self):
        """Stores best routes as list of nodes."""
        self._best_value = 0
        for route in list(set(self._route.values())):
            self._best_value += route.graph["cost"]
            self._best_routes.append(shortest_path(route, "Source", "Sink"))

    def _get_savings(self):
        """Computes Clark & Wright savings and orders edges by non increasing savings."""
        for (i, j) in self.G.edges():
            if i != "Source" and j != "Sink":
                self._savings[(i, j)] = (
                    self.G.edges[i, "Sink"]["cost"]
                    + self.G.edges["Source", j]["cost"]
                    - self.alpha * self.G.edges[i, j]["cost"]
                    + self.beta
                    * abs(
                        self.G.edges["Source", i]["cost"]
                        - self.G.edges[j, "Sink"]["cost"]
                    )
                )
        self._ordered_edges = sorted(self._savings, key=self._savings.get, reverse=True)

    def _merge_route(self, existing_node, new_node, depot):
        """
        Merges new_node in existing_node's route.
        Two possibilities:
            1. If existing_node is a predecessor of Sink, new_node is inserted
               between existing_node and Sink;
            2. If existing_node is a successor of Source, new_node is inserted
               between Source and and existing_node.
        """
        route = self._route[existing_node]
        # Insert new_node between existing_node and Sink
        if depot == "Sink":
            add_path(route, [existing_node, new_node, "Sink"])
            route.remove_edge(existing_node, "Sink")
            # Update route cost
            self._route[existing_node].graph["cost"] += (
                self.G.edges[existing_node, new_node]["cost"]
                + self.G.edges[new_node, "Sink"]["cost"]
                - self.G.edges[existing_node, "Sink"]["cost"]
            )

        # Insert new_node between Source and existing_node
        if depot == "Source":
            add_path(route, ["Source", new_node, existing_node])
            route.remove_edge("Source", existing_node)
            # Update route cost
            self._route[existing_node].graph["cost"] += (
                self.G.edges[new_node, existing_node]["cost"]
                + self.G.edges["Source", new_node]["cost"]
                - self.G.edges["Source", existing_node]["cost"]
            )

        # Update route load
        if self.load_capacity:
            self._route[existing_node].graph["load"] += self.G.nodes[new_node]["demand"]
        # Update route duration
        if self.duration:
            self._route[existing_node].graph["time"] += (
                self.G.edges[existing_node, new_node]["time"]
                + self.G.edges[new_node, "Sink"]["time"]
                + self.G.nodes[new_node]["service_time"]
                - self.G.edges[existing_node, "Sink"]["time"]
            )
        # Update processed vertices
        self._processed_nodes.append(new_node)
        if existing_node not in self._processed_nodes:
            self._processed_nodes.append(existing_node)

        self._route[new_node] = route
        return route

    def _constraints_met(self, existing_node, new_node):
        """Tests if new_node can be merged in route without violating constraints."""
        route = self._route[existing_node]
        # test if new_node already in route
        if new_node in route.nodes():
            return False
        # test capacity constraints
        if self.load_capacity:
            if (
                route.graph["load"] + self.G.nodes[new_node]["demand"]
                > self.load_capacity
            ):
                return False
        # test duration constraints
        if self.duration:
            # this code assumes the times to go from the Source and to the Sink are equal
            if (
                route.graph["time"]
                + self.G.edges[existing_node, new_node]["time"]
                + self.G.edges[new_node, "Sink"]["time"]
                + self.G.nodes[new_node]["service_time"]
                - self.G.edges[existing_node, "Sink"]["time"]
                > self.duration
            ):
                return False
        # test stop constraints
        if self.num_stops:
            # Source and Sink don't count (hence -2)
            if len(route.nodes()) - 2 + 1 > self.num_stops:
                return False
        return True

    def _process_edge(self, i, j):
        """
        Attemps to merge nodes i and j together.
        Merge is possible if :
            1. vertices have not been merged already;
            2. route constraints are met;
            3. either:
               a) node i is adjacent to the Source (j is inserted in route[i]);
               b) or node j is adjacent to the Sink (i is inserted in route[j]).
        """
        merged = False
        if (
            j not in self._processed_nodes  # 1
            and self._constraints_met(i, j)  # 2
            and i in self._route[i].predecessors("Sink")  # 3b
        ):
            self._merge_route(i, j, "Sink")
            merged = True

        if (
            not merged
            and (j, i) in self.G.edges()
            and i not in self._processed_nodes  # 1
            and self._constraints_met(j, i)  # 2
            and j in self._route[j].successors("Source")  # 3a
        ):
            self._merge_route(j, i, "Source")

    def _format_cost(self):
        """If list of costs is given, first item of list is considered."""
        for (i, j) in self.G.edges():
            if isinstance(self.G.edges[i, j]["cost"], list):
                self.G.edges[i, j]["cost"] = self.G.edges[i, j]["cost"][0]

    @property
    def best_value(self):
        return self._best_value

    @property
    def best_routes(self):
        return self._best_routes


class RoundTrip:
    """
    Computes simple round trips from the depot to each node (Source-node-Sink).

    Args:
        G (DiGraph): Graph on which round trips are computed.
    """

    def __init__(self, G):
        self.G = G
        self.round_trips = []

    def run(self):
        for v in self.G.nodes():
            if v not in ["Source", "Sink"]:
                # If edges do not exist, create them with a high cost
                if ("Source", v) not in self.G.edges():
                    self.G.add_edge("Source", v, cost=1e10)
                if (v, "Sink") not in self.G.edges():
                    self.G.add_edge(v, "Sink", cost=1e10)
                self.round_trips.append(["Source", v, "Sink"])
=======
from networkx import DiGraph, add_path, shortest_path


class ClarkeWright:
    """
    Clarke & Wrights savings algorithm.

    Args:
        G (DiGraph): Graph on which algorithm is run.
        load_capacity (int, optional) : Maximum load per route. Defaults to None.
        duration (int, optional) : Maximum duration per route. Defaults to None.
        num_stops (int, optional) : Maximum number of stops per route. Defaults to None.
    """

    def __init__(
        self,
        G,
        load_capacity=None,
        duration=None,
        num_stops=None,
        alpha=1,
        beta=0,
        gamma=0,
    ):
        self.G = G.copy()
        self._format_cost()
        self._savings = {}
        self._ordered_edges = []
        self._route = {}
        self._best_routes = []
        self._processed_nodes = []

        self.alpha = alpha
        # FOR MORE SOPHISTICATED VERSIONS OF CLARKE WRIGHT:
        # self.beta = beta
        # self.gamma = gamma
        # self._average_demand = sum(
        #    [
        #        self.G.nodes[v]["demand"]
        #        for v in self.G.nodes()
        #        if self.G.nodes[v]["demand"] > 0
        #    ]
        # ) / len([v for v in self.G.nodes() if self.G.nodes[v]["demand"] > 0])

        if isinstance(load_capacity, list):
            self.load_capacity = load_capacity[0]
        else:
            self.load_capacity = load_capacity
        self.duration = duration
        self.num_stops = num_stops

    def run(self):
        """Runs Clark & Wrights savings algorithm."""
        self._initialize_routes()
        self._get_savings()
        for (i, j) in self._ordered_edges:
            self._process_edge(i, j)
        self._update_routes()

    def _initialize_routes(self):
        """Initialization with round trips (Source - node - Sink)."""
        for v in self.G.nodes():
            if v not in ["Source", "Sink"]:
                # Create round trip
                round_trip_cost = (
                    self.G.edges["Source", v]["cost"] + self.G.edges[v, "Sink"]["cost"]
                )
                route = DiGraph(cost=round_trip_cost)
                add_path(route, ["Source", v, "Sink"])
                self._route[v] = route
                # Initialize route attributes
                if self.load_capacity:
                    route.graph["load"] = self.G.nodes[v]["demand"]
                if self.duration:
                    route.graph["time"] = (
                        self.G.nodes[v]["service_time"]
                        + self.G.edges["Source", v]["time"]
                        + self.G.edges[v, "Sink"]["time"]
                    )

    def _update_routes(self):
        """Stores best routes as list of nodes."""
        self._best_value = 0
        for route in list(set(self._route.values())):
            self._best_value += route.graph["cost"]
            self._best_routes.append(shortest_path(route, "Source", "Sink"))

    def _get_savings(self):
        """Computes Clark & Wright savings and orders edges by non increasing savings."""
        for (i, j) in self.G.edges():
            if i != "Source" and j != "Sink":
                self._savings[(i, j)] = (
                    self.G.edges[i, "Sink"]["cost"]
                    + self.G.edges["Source", j]["cost"]
                    - self.alpha * self.G.edges[i, j]["cost"]
                    # FOR MORE SOPHISTICATED VERSIONS OF CLARKE WRIGHT:
                    # + self.beta
                    # * abs(
                    #    self.G.edges["Source", i]["cost"]
                    #    - self.G.edges[j, "Sink"]["cost"]
                    # )
                    # + self.gamma
                    # * (self.G.nodes[i]["demand"] + self.G.nodes[j]["demand"])
                    # / self._average_demand
                )
        self._ordered_edges = sorted(self._savings, key=self._savings.get, reverse=True)

    def _merge_route(self, existing_node, new_node, depot):
        """
        Merges new_node in existing_node's route.
        Two possibilities:
            1. If existing_node is a predecessor of Sink, new_node is inserted
               between existing_node and Sink;
            2. If existing_node is a successor of Source, new_node is inserted
               between Source and and existing_node.
        """
        route = self._route[existing_node]
        # Insert new_node between existing_node and Sink
        if depot == "Sink":
            add_path(route, [existing_node, new_node, "Sink"])
            route.remove_edge(existing_node, "Sink")
            # Update route cost
            self._route[existing_node].graph["cost"] += (
                self.G.edges[existing_node, new_node]["cost"]
                + self.G.edges[new_node, "Sink"]["cost"]
                - self.G.edges[existing_node, "Sink"]["cost"]
            )

        # Insert new_node between Source and existing_node
        if depot == "Source":
            add_path(route, ["Source", new_node, existing_node])
            route.remove_edge("Source", existing_node)
            # Update route cost
            self._route[existing_node].graph["cost"] += (
                self.G.edges[new_node, existing_node]["cost"]
                + self.G.edges["Source", new_node]["cost"]
                - self.G.edges["Source", existing_node]["cost"]
            )

        # Update route load
        if self.load_capacity:
            self._route[existing_node].graph["load"] += self.G.nodes[new_node]["demand"]
        # Update route duration
        if self.duration:
            self._route[existing_node].graph["time"] += (
                self.G.edges[existing_node, new_node]["time"]
                + self.G.edges[new_node, "Sink"]["time"]
                + self.G.nodes[new_node]["service_time"]
                - self.G.edges[existing_node, "Sink"]["time"]
            )
        # Update processed vertices
        self._processed_nodes.append(new_node)
        if existing_node not in self._processed_nodes:
            self._processed_nodes.append(existing_node)

        self._route[new_node] = route
        return route

    def _constraints_met(self, existing_node, new_node):
        """Tests if new_node can be merged in route without violating constraints."""
        route = self._route[existing_node]
        # test if new_node already in route
        if new_node in route.nodes():
            return False
        # test capacity constraints
        if self.load_capacity:
            if (
                route.graph["load"] + self.G.nodes[new_node]["demand"]
                > self.load_capacity
            ):
                return False
        # test duration constraints
        if self.duration:
            # this code assumes the times to go from the Source and to the Sink are equal
            if (
                route.graph["time"]
                + self.G.edges[existing_node, new_node]["time"]
                + self.G.edges[new_node, "Sink"]["time"]
                + self.G.nodes[new_node]["service_time"]
                - self.G.edges[existing_node, "Sink"]["time"]
                > self.duration
            ):
                return False
        # test stop constraints
        if self.num_stops:
            # Source and Sink don't count (hence -2)
            if len(route.nodes()) - 2 + 1 > self.num_stops:
                return False
        return True

    def _process_edge(self, i, j):
        """
        Attemps to merge nodes i and j together.
        Merge is possible if :
            1. vertices have not been merged already;
            2. route constraints are met;
            3. either:
               a) node i is adjacent to the Source (j is inserted in route[i]);
               b) or node j is adjacent to the Sink (i is inserted in route[j]).
        """
        merged = False
        if (
            j not in self._processed_nodes  # 1
            and self._constraints_met(i, j)  # 2
            and i in self._route[i].predecessors("Sink")  # 3b
        ):
            self._merge_route(i, j, "Sink")
            merged = True

        if (
            not merged
            and j in self.G.predecessors(i)
            and i not in self._processed_nodes  # 1
            and self._constraints_met(j, i)  # 2
            and j in self._route[j].successors("Source")  # 3a
        ):
            self._merge_route(j, i, "Source")

    def _format_cost(self):
        """If list of costs is given, first item of list is considered."""
        for (i, j) in self.G.edges():
            if isinstance(self.G.edges[i, j]["cost"], list):
                self.G.edges[i, j]["cost"] = self.G.edges[i, j]["cost"][0]

    @property
    def best_value(self):
        return self._best_value

    @property
    def best_routes(self):
        return self._best_routes


class RoundTrip:
    """
    Computes simple round trips from the depot to each node (Source-node-Sink).

    Args:
        G (DiGraph): Graph on which round trips are computed.
    """

    def __init__(self, G):
        self.G = G
        self.round_trips = []

    def run(self):
        for v in self.G.nodes():
            if v not in ["Source", "Sink"]:
                self.round_trips.append(["Source", v, "Sink"])
>>>>>>> 278e5e53
<|MERGE_RESOLUTION|>--- conflicted
+++ resolved
@@ -1,4 +1,3 @@
-<<<<<<< HEAD
 from networkx import DiGraph, add_path, shortest_path
 
 
@@ -12,7 +11,6 @@
         duration (int, optional) : Maximum duration per route. Defaults to None.
         num_stops (int, optional) : Maximum number of stops per route. Defaults to None.
     """
-
     def __init__(
         self,
         G,
@@ -32,249 +30,6 @@
         self._processed_nodes = []
 
         self.alpha = alpha
-        self.beta = beta
-        self.gamma = gamma
-
-        if isinstance(load_capacity, list):
-            self.load_capacity = load_capacity[0]
-        else:
-            self.load_capacity = load_capacity
-        self.duration = duration
-        self.num_stops = num_stops
-
-    def run(self):
-        """Runs Clark & Wrights savings algorithm."""
-        self._initialize_routes()
-        self._get_savings()
-        for (i, j) in self._ordered_edges:
-            self._process_edge(i, j)
-        self._update_routes()
-
-    def _initialize_routes(self):
-        """Initialization with round trips (Source - node - Sink)."""
-        for v in self.G.nodes():
-            if v not in ["Source", "Sink"]:
-                # Create round trip
-                round_trip_cost = (
-                    self.G.edges["Source", v]["cost"] + self.G.edges[v, "Sink"]["cost"]
-                )
-                route = DiGraph(cost=round_trip_cost)
-                add_path(route, ["Source", v, "Sink"])
-                self._route[v] = route
-                # Initialize route attributes
-                if self.load_capacity:
-                    route.graph["load"] = self.G.nodes[v]["demand"]
-                if self.duration:
-                    route.graph["time"] = (
-                        self.G.nodes[v]["service_time"]
-                        + self.G.edges["Source", v]["time"]
-                        + self.G.edges[v, "Sink"]["time"]
-                    )
-
-    def _update_routes(self):
-        """Stores best routes as list of nodes."""
-        self._best_value = 0
-        for route in list(set(self._route.values())):
-            self._best_value += route.graph["cost"]
-            self._best_routes.append(shortest_path(route, "Source", "Sink"))
-
-    def _get_savings(self):
-        """Computes Clark & Wright savings and orders edges by non increasing savings."""
-        for (i, j) in self.G.edges():
-            if i != "Source" and j != "Sink":
-                self._savings[(i, j)] = (
-                    self.G.edges[i, "Sink"]["cost"]
-                    + self.G.edges["Source", j]["cost"]
-                    - self.alpha * self.G.edges[i, j]["cost"]
-                    + self.beta
-                    * abs(
-                        self.G.edges["Source", i]["cost"]
-                        - self.G.edges[j, "Sink"]["cost"]
-                    )
-                )
-        self._ordered_edges = sorted(self._savings, key=self._savings.get, reverse=True)
-
-    def _merge_route(self, existing_node, new_node, depot):
-        """
-        Merges new_node in existing_node's route.
-        Two possibilities:
-            1. If existing_node is a predecessor of Sink, new_node is inserted
-               between existing_node and Sink;
-            2. If existing_node is a successor of Source, new_node is inserted
-               between Source and and existing_node.
-        """
-        route = self._route[existing_node]
-        # Insert new_node between existing_node and Sink
-        if depot == "Sink":
-            add_path(route, [existing_node, new_node, "Sink"])
-            route.remove_edge(existing_node, "Sink")
-            # Update route cost
-            self._route[existing_node].graph["cost"] += (
-                self.G.edges[existing_node, new_node]["cost"]
-                + self.G.edges[new_node, "Sink"]["cost"]
-                - self.G.edges[existing_node, "Sink"]["cost"]
-            )
-
-        # Insert new_node between Source and existing_node
-        if depot == "Source":
-            add_path(route, ["Source", new_node, existing_node])
-            route.remove_edge("Source", existing_node)
-            # Update route cost
-            self._route[existing_node].graph["cost"] += (
-                self.G.edges[new_node, existing_node]["cost"]
-                + self.G.edges["Source", new_node]["cost"]
-                - self.G.edges["Source", existing_node]["cost"]
-            )
-
-        # Update route load
-        if self.load_capacity:
-            self._route[existing_node].graph["load"] += self.G.nodes[new_node]["demand"]
-        # Update route duration
-        if self.duration:
-            self._route[existing_node].graph["time"] += (
-                self.G.edges[existing_node, new_node]["time"]
-                + self.G.edges[new_node, "Sink"]["time"]
-                + self.G.nodes[new_node]["service_time"]
-                - self.G.edges[existing_node, "Sink"]["time"]
-            )
-        # Update processed vertices
-        self._processed_nodes.append(new_node)
-        if existing_node not in self._processed_nodes:
-            self._processed_nodes.append(existing_node)
-
-        self._route[new_node] = route
-        return route
-
-    def _constraints_met(self, existing_node, new_node):
-        """Tests if new_node can be merged in route without violating constraints."""
-        route = self._route[existing_node]
-        # test if new_node already in route
-        if new_node in route.nodes():
-            return False
-        # test capacity constraints
-        if self.load_capacity:
-            if (
-                route.graph["load"] + self.G.nodes[new_node]["demand"]
-                > self.load_capacity
-            ):
-                return False
-        # test duration constraints
-        if self.duration:
-            # this code assumes the times to go from the Source and to the Sink are equal
-            if (
-                route.graph["time"]
-                + self.G.edges[existing_node, new_node]["time"]
-                + self.G.edges[new_node, "Sink"]["time"]
-                + self.G.nodes[new_node]["service_time"]
-                - self.G.edges[existing_node, "Sink"]["time"]
-                > self.duration
-            ):
-                return False
-        # test stop constraints
-        if self.num_stops:
-            # Source and Sink don't count (hence -2)
-            if len(route.nodes()) - 2 + 1 > self.num_stops:
-                return False
-        return True
-
-    def _process_edge(self, i, j):
-        """
-        Attemps to merge nodes i and j together.
-        Merge is possible if :
-            1. vertices have not been merged already;
-            2. route constraints are met;
-            3. either:
-               a) node i is adjacent to the Source (j is inserted in route[i]);
-               b) or node j is adjacent to the Sink (i is inserted in route[j]).
-        """
-        merged = False
-        if (
-            j not in self._processed_nodes  # 1
-            and self._constraints_met(i, j)  # 2
-            and i in self._route[i].predecessors("Sink")  # 3b
-        ):
-            self._merge_route(i, j, "Sink")
-            merged = True
-
-        if (
-            not merged
-            and (j, i) in self.G.edges()
-            and i not in self._processed_nodes  # 1
-            and self._constraints_met(j, i)  # 2
-            and j in self._route[j].successors("Source")  # 3a
-        ):
-            self._merge_route(j, i, "Source")
-
-    def _format_cost(self):
-        """If list of costs is given, first item of list is considered."""
-        for (i, j) in self.G.edges():
-            if isinstance(self.G.edges[i, j]["cost"], list):
-                self.G.edges[i, j]["cost"] = self.G.edges[i, j]["cost"][0]
-
-    @property
-    def best_value(self):
-        return self._best_value
-
-    @property
-    def best_routes(self):
-        return self._best_routes
-
-
-class RoundTrip:
-    """
-    Computes simple round trips from the depot to each node (Source-node-Sink).
-
-    Args:
-        G (DiGraph): Graph on which round trips are computed.
-    """
-
-    def __init__(self, G):
-        self.G = G
-        self.round_trips = []
-
-    def run(self):
-        for v in self.G.nodes():
-            if v not in ["Source", "Sink"]:
-                # If edges do not exist, create them with a high cost
-                if ("Source", v) not in self.G.edges():
-                    self.G.add_edge("Source", v, cost=1e10)
-                if (v, "Sink") not in self.G.edges():
-                    self.G.add_edge(v, "Sink", cost=1e10)
-                self.round_trips.append(["Source", v, "Sink"])
-=======
-from networkx import DiGraph, add_path, shortest_path
-
-
-class ClarkeWright:
-    """
-    Clarke & Wrights savings algorithm.
-
-    Args:
-        G (DiGraph): Graph on which algorithm is run.
-        load_capacity (int, optional) : Maximum load per route. Defaults to None.
-        duration (int, optional) : Maximum duration per route. Defaults to None.
-        num_stops (int, optional) : Maximum number of stops per route. Defaults to None.
-    """
-
-    def __init__(
-        self,
-        G,
-        load_capacity=None,
-        duration=None,
-        num_stops=None,
-        alpha=1,
-        beta=0,
-        gamma=0,
-    ):
-        self.G = G.copy()
-        self._format_cost()
-        self._savings = {}
-        self._ordered_edges = []
-        self._route = {}
-        self._best_routes = []
-        self._processed_nodes = []
-
-        self.alpha = alpha
         # FOR MORE SOPHISTICATED VERSIONS OF CLARKE WRIGHT:
         # self.beta = beta
         # self.gamma = gamma
@@ -306,9 +61,8 @@
         for v in self.G.nodes():
             if v not in ["Source", "Sink"]:
                 # Create round trip
-                round_trip_cost = (
-                    self.G.edges["Source", v]["cost"] + self.G.edges[v, "Sink"]["cost"]
-                )
+                round_trip_cost = (self.G.edges["Source", v]["cost"] +
+                                   self.G.edges[v, "Sink"]["cost"])
                 route = DiGraph(cost=round_trip_cost)
                 add_path(route, ["Source", v, "Sink"])
                 self._route[v] = route
@@ -316,11 +70,9 @@
                 if self.load_capacity:
                     route.graph["load"] = self.G.nodes[v]["demand"]
                 if self.duration:
-                    route.graph["time"] = (
-                        self.G.nodes[v]["service_time"]
-                        + self.G.edges["Source", v]["time"]
-                        + self.G.edges[v, "Sink"]["time"]
-                    )
+                    route.graph["time"] = (self.G.nodes[v]["service_time"] +
+                                           self.G.edges["Source", v]["time"] +
+                                           self.G.edges[v, "Sink"]["time"])
 
     def _update_routes(self):
         """Stores best routes as list of nodes."""
@@ -334,9 +86,9 @@
         for (i, j) in self.G.edges():
             if i != "Source" and j != "Sink":
                 self._savings[(i, j)] = (
-                    self.G.edges[i, "Sink"]["cost"]
-                    + self.G.edges["Source", j]["cost"]
-                    - self.alpha * self.G.edges[i, j]["cost"]
+                    self.G.edges[i, "Sink"]["cost"] +
+                    self.G.edges["Source", j]["cost"] -
+                    self.alpha * self.G.edges[i, j]["cost"]
                     # FOR MORE SOPHISTICATED VERSIONS OF CLARKE WRIGHT:
                     # + self.beta
                     # * abs(
@@ -347,7 +99,9 @@
                     # * (self.G.nodes[i]["demand"] + self.G.nodes[j]["demand"])
                     # / self._average_demand
                 )
-        self._ordered_edges = sorted(self._savings, key=self._savings.get, reverse=True)
+        self._ordered_edges = sorted(self._savings,
+                                     key=self._savings.get,
+                                     reverse=True)
 
     def _merge_route(self, existing_node, new_node, depot):
         """
@@ -365,10 +119,9 @@
             route.remove_edge(existing_node, "Sink")
             # Update route cost
             self._route[existing_node].graph["cost"] += (
-                self.G.edges[existing_node, new_node]["cost"]
-                + self.G.edges[new_node, "Sink"]["cost"]
-                - self.G.edges[existing_node, "Sink"]["cost"]
-            )
+                self.G.edges[existing_node, new_node]["cost"] +
+                self.G.edges[new_node, "Sink"]["cost"] -
+                self.G.edges[existing_node, "Sink"]["cost"])
 
         # Insert new_node between Source and existing_node
         if depot == "Source":
@@ -376,22 +129,21 @@
             route.remove_edge("Source", existing_node)
             # Update route cost
             self._route[existing_node].graph["cost"] += (
-                self.G.edges[new_node, existing_node]["cost"]
-                + self.G.edges["Source", new_node]["cost"]
-                - self.G.edges["Source", existing_node]["cost"]
-            )
+                self.G.edges[new_node, existing_node]["cost"] +
+                self.G.edges["Source", new_node]["cost"] -
+                self.G.edges["Source", existing_node]["cost"])
 
         # Update route load
         if self.load_capacity:
-            self._route[existing_node].graph["load"] += self.G.nodes[new_node]["demand"]
+            self._route[existing_node].graph["load"] += self.G.nodes[new_node][
+                "demand"]
         # Update route duration
         if self.duration:
             self._route[existing_node].graph["time"] += (
-                self.G.edges[existing_node, new_node]["time"]
-                + self.G.edges[new_node, "Sink"]["time"]
-                + self.G.nodes[new_node]["service_time"]
-                - self.G.edges[existing_node, "Sink"]["time"]
-            )
+                self.G.edges[existing_node, new_node]["time"] +
+                self.G.edges[new_node, "Sink"]["time"] +
+                self.G.nodes[new_node]["service_time"] -
+                self.G.edges[existing_node, "Sink"]["time"])
         # Update processed vertices
         self._processed_nodes.append(new_node)
         if existing_node not in self._processed_nodes:
@@ -408,22 +160,18 @@
             return False
         # test capacity constraints
         if self.load_capacity:
-            if (
-                route.graph["load"] + self.G.nodes[new_node]["demand"]
-                > self.load_capacity
-            ):
+            if (route.graph["load"] + self.G.nodes[new_node]["demand"] >
+                    self.load_capacity):
                 return False
         # test duration constraints
         if self.duration:
             # this code assumes the times to go from the Source and to the Sink are equal
-            if (
-                route.graph["time"]
-                + self.G.edges[existing_node, new_node]["time"]
-                + self.G.edges[new_node, "Sink"]["time"]
-                + self.G.nodes[new_node]["service_time"]
-                - self.G.edges[existing_node, "Sink"]["time"]
-                > self.duration
-            ):
+            if (route.graph["time"] +
+                    self.G.edges[existing_node, new_node]["time"] +
+                    self.G.edges[new_node, "Sink"]["time"] +
+                    self.G.nodes[new_node]["service_time"] -
+                    self.G.edges[existing_node, "Sink"]["time"] >
+                    self.duration):
                 return False
         # test stop constraints
         if self.num_stops:
@@ -443,21 +191,18 @@
                b) or node j is adjacent to the Sink (i is inserted in route[j]).
         """
         merged = False
-        if (
-            j not in self._processed_nodes  # 1
-            and self._constraints_met(i, j)  # 2
-            and i in self._route[i].predecessors("Sink")  # 3b
-        ):
+        if (j not in self._processed_nodes  # 1
+                and self._constraints_met(i, j)  # 2
+                and i in self._route[i].predecessors("Sink")  # 3b
+            ):
             self._merge_route(i, j, "Sink")
             merged = True
 
-        if (
-            not merged
-            and j in self.G.predecessors(i)
-            and i not in self._processed_nodes  # 1
-            and self._constraints_met(j, i)  # 2
-            and j in self._route[j].successors("Source")  # 3a
-        ):
+        if (not merged and j in self.G.predecessors(i)
+                and i not in self._processed_nodes  # 1
+                and self._constraints_met(j, i)  # 2
+                and j in self._route[j].successors("Source")  # 3a
+            ):
             self._merge_route(j, i, "Source")
 
     def _format_cost(self):
@@ -482,7 +227,6 @@
     Args:
         G (DiGraph): Graph on which round trips are computed.
     """
-
     def __init__(self, G):
         self.G = G
         self.round_trips = []
@@ -490,5 +234,4 @@
     def run(self):
         for v in self.G.nodes():
             if v not in ["Source", "Sink"]:
-                self.round_trips.append(["Source", v, "Sink"])
->>>>>>> 278e5e53
+                self.round_trips.append(["Source", v, "Sink"])