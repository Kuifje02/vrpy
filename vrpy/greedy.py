--- conflicted
+++ resolved
@@ -1,4 +1,3 @@
-<<<<<<< HEAD
 from networkx import DiGraph, add_path, shortest_path
 from random import choice
 import logging
@@ -15,155 +14,6 @@
         load_capacity (int, optional) : Maximum load per route. Defaults to None.
         num_stops (int, optional) : Maximum stops per route. Defaults to None.
     """
-
-    def __init__(self, G, load_capacity=None, num_stops=None, duration=None):
-        self.G = G.copy()
-        self._format_cost()
-        self._best_routes = []
-        self._unprocessed_nodes = [
-            v for v in self.G.nodes() if v not in ["Source", "Sink"]
-        ]
-
-        if isinstance(load_capacity, list):
-            # capacity of vehicle type 1 is used!
-            self.load_capacity = load_capacity[0]
-        else:
-            self.load_capacity = load_capacity
-        self.num_stops = num_stops
-        self.duration = duration
-
-        self._best_value = 0
-
-    def run(self):
-        """The forward search is run."""
-        while self._unprocessed_nodes != []:
-            self._load = 0
-            self._stops = 0
-            self._time = 0
-            self._run_forward()
-            self._update_routes()
-
-    def _run_forward(self):
-        """
-        A path starting from Source is greedily extended
-        until Sink is reached.
-        The procedure aborts if path becomes infeasible.
-        """
-        self._current_path = ["Source"]
-        while True:
-            self._get_next_node()
-            self._update()
-            if self._new_node == "Sink":
-                break
-
-    def _get_next_node(self):
-        self._last_node = self._current_path[-1]
-        out_going_costs = {}
-        # Store the successors cost that meet constraints
-        for v in self.G.successors(self._last_node):
-            if self._constraints_met(v):
-                if v in self._unprocessed_nodes:
-                    out_going_costs[v] = self.G.edges[self._last_node, v]["cost"]
-        if out_going_costs == {}:
-            logger.debug("path cannot be extended")
-            self._new_node = "Sink"
-        else:
-            # Select best successor
-            self._new_node = sorted(out_going_costs, key=out_going_costs.get)[0]
-
-    def _constraints_met(self, v):
-        """Checks if constraints are respected."""
-        if v in self._current_path or self._check_source_sink(v):
-            return False
-        elif self.load_capacity and not self._check_capacity(v):
-            return False
-        elif self.duration and not self._check_duration(v):
-            return False
-        else:
-            return True
-
-    def _update(self):
-        """Updates path, path load, unprocessed nodes."""
-        self._load += self.G.nodes[self._new_node]["demand"]
-        last_node = self._current_path[-1]
-        self._current_path.append(self._new_node)
-        if self._new_node not in ["Source", "Sink"]:
-            self._unprocessed_nodes.remove(self._new_node)
-        self._stops += 1
-        self._best_value += self.G.edges[last_node, self._new_node]["cost"]
-        self._time += (
-            self.G.edges[last_node, self._new_node]["time"]
-            + self.G.nodes[self._new_node]["service_time"]
-        )
-        if self._stops == self.num_stops and self._new_node != "Sink":
-            # End path
-            self._current_path.append("Sink")
-            if self._new_node in self.G.predecessors("Sink"):
-                self._best_value += self.G.edges[self._new_node, "Sink"]["cost"]
-                self._new_node = "Sink"
-            else:
-                self._best_value += 1e10
-                self._current_path = None
-
-    def _update_routes(self):
-        """Stores best routes as list of nodes."""
-        if self._current_path:
-            self._best_routes.append(self._current_path)
-
-    def _check_source_sink(self, v):
-        """Checks if edge Source Sink."""
-        return self._last_node == "Source" and v == "Sink"
-
-    def _check_capacity(self, v):
-        """Checks capacity constraint."""
-        return self._load + self.G.nodes[v]["demand"] <= self.load_capacity
-
-    def _check_duration(self, v):
-        """Checks duration constraint."""
-        u = self._current_path[-1]
-        if v != "Sink":
-            return_time = self.G.edges[v, "Sink"]["time"]
-        else:
-            return_time = 0
-        return (
-            self._time
-            + self.G.nodes[v]["service_time"]
-            + self.G.edges[u, v]["time"]
-            + return_time
-            <= self.duration
-        )
-
-    def _format_cost(self):
-        """If list of costs is given, first item of list is considered."""
-        for (i, j) in self.G.edges():
-            if isinstance(self.G.edges[i, j]["cost"], list):
-                self.G.edges[i, j]["cost"] = self.G.edges[i, j]["cost"][0]
-
-    @property
-    def best_value(self):
-        return self._best_value
-
-    @property
-    def best_routes(self):
-        return self._best_routes
-=======
-from networkx import DiGraph, add_path, shortest_path
-from random import choice
-import logging
-
-logger = logging.getLogger(__name__)
-
-
-class Greedy:
-    """
-    Greedy algorithm. Iteratively adds closest feasible node to current path.
-
-    Args:
-        G (DiGraph): Graph on which algorithm is run.
-        load_capacity (int, optional) : Maximum load per route. Defaults to None.
-        num_stops (int, optional) : Maximum stops per route. Defaults to None.
-    """
-
     def __init__(self, G, load_capacity=None, num_stops=None, duration=None):
         self.G = G.copy()
         self._format_cost()
@@ -213,13 +63,15 @@
         for v in self.G.successors(self._last_node):
             if self._constraints_met(v):
                 if v in self._unprocessed_nodes:
-                    out_going_costs[v] = self.G.edges[self._last_node, v]["cost"]
+                    out_going_costs[v] = self.G.edges[self._last_node,
+                                                      v]["cost"]
         if out_going_costs == {}:
             logger.debug("path cannot be extended")
             self._new_node = "Sink"
         else:
             # Select best successor
-            self._new_node = sorted(out_going_costs, key=out_going_costs.get)[0]
+            self._new_node = sorted(out_going_costs,
+                                    key=out_going_costs.get)[0]
 
     def _constraints_met(self, v):
         """Checks if constraints are respected."""
@@ -241,15 +93,14 @@
             self._unprocessed_nodes.remove(self._new_node)
         self._stops += 1
         self._best_value += self.G.edges[last_node, self._new_node]["cost"]
-        self._time += (
-            self.G.edges[last_node, self._new_node]["time"]
-            + self.G.nodes[self._new_node]["service_time"]
-        )
+        self._time += (self.G.edges[last_node, self._new_node]["time"] +
+                       self.G.nodes[self._new_node]["service_time"])
         if self._stops == self.num_stops and self._new_node != "Sink":
             # End path
             self._current_path.append("Sink")
             if self._new_node in self.G.predecessors("Sink"):
-                self._best_value += self.G.edges[self._new_node, "Sink"]["cost"]
+                self._best_value += self.G.edges[self._new_node,
+                                                 "Sink"]["cost"]
                 self._new_node = "Sink"
             else:
                 self._best_value += 1e10
@@ -275,13 +126,8 @@
             return_time = self.G.edges[v, "Sink"]["time"]
         else:
             return_time = 0
-        return (
-            self._time
-            + self.G.nodes[v]["service_time"]
-            + self.G.edges[u, v]["time"]
-            + return_time
-            <= self.duration
-        )
+        return (self._time + self.G.nodes[v]["service_time"] +
+                self.G.edges[u, v]["time"] + return_time <= self.duration)
 
     def _format_cost(self):
         """If list of costs is given, first item of list is considered."""
@@ -295,5 +141,4 @@
 
     @property
     def best_routes(self):
-        return self._best_routes
->>>>>>> 278e5e53
+        return self._best_routes