# Configuration file for the Sphinx documentation builder.
#
# This file only contains a selection of the most common options. For a full
# list see the documentation:
# https://www.sphinx-doc.org/en/master/usage/configuration.html

# -- Path setup --------------------------------------------------------------

# If extensions (or modules to document with autodoc) are in another directory,
# add these directories to sys.path here. If the directory is relative to the
# documentation root, use os.path.abspath to make it absolute, like shown here.
#
import os
import sys

sys.path.insert(0, os.path.abspath("../"))
sys.path.insert(0, os.path.abspath("../vrpy"))


# -- Project information -----------------------------------------------------

project = "vrpy"
copyright = "2020, RomainM"
author = "RomainM"

# The full version, including alpha/beta/rc tags
release = "0.1"


# -- General configuration ---------------------------------------------------

# Add any Sphinx extension module names here, as strings. They can be
# extensions coming with Sphinx (named 'sphinx.ext.*') or your custom
# ones.
<<<<<<< HEAD
extensions = [
    "sphinx.ext.autodoc",
    "sphinx.ext.mathjax",
    "sphinx.ext.imgmath",
    "sphinx.ext.napoleon",
]
=======
extensions = ["sphinx.ext.autodoc", "sphinx.ext.mathjax", "sphinx.ext.imgmath"]
>>>>>>> 54ce0d62
master_doc = "index"

# Add any paths that contain templates here, relative to this directory.
templates_path = ["_templates"]

# List of patterns, relative to source directory, that match files and
# directories to ignore when looking for source files.
# This pattern also affects html_static_path and html_extra_path.
exclude_patterns = ["_build", "Thumbs.db", ".DS_Store"]


# -- Options for HTML output -------------------------------------------------

# The theme to use for HTML and HTML Help pages.  See the documentation for
# a list of builtin themes.
#
# html_theme = "alabaster"

# Add any paths that contain custom static files (such as style sheets) here,
# relative to this directory. They are copied after the builtin static files,
# so a file named "default.css" will overwrite the builtin "default.css".
html_static_path = ["_static"]<|MERGE_RESOLUTION|>--- conflicted
+++ resolved
@@ -32,16 +32,12 @@
 # Add any Sphinx extension module names here, as strings. They can be
 # extensions coming with Sphinx (named 'sphinx.ext.*') or your custom
 # ones.
-<<<<<<< HEAD
 extensions = [
     "sphinx.ext.autodoc",
     "sphinx.ext.mathjax",
     "sphinx.ext.imgmath",
     "sphinx.ext.napoleon",
 ]
-=======
-extensions = ["sphinx.ext.autodoc", "sphinx.ext.mathjax", "sphinx.ext.imgmath"]
->>>>>>> 54ce0d62
 master_doc = "index"
 
 # Add any paths that contain templates here, relative to this directory.
